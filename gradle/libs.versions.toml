[versions]
gluegen-rt = "2.5.0"
jna = "5.13.0" # 不要轻易改这个版本, 它可能导致 VLC 兼容性问题
jsonpathkt-kotlinx = "3.0.2"
kotlin = "2.0.20"
# kotlinx
coroutines = "1.9.0-RC.2" # https://github.com/Kotlin/kotlinx.coroutines/releases
serialization = "1.7.1" # https://github.com/Kotlin/kotlinx.serialization/releases
datetime = "0.6.1" # https://github.com/Kotlin/kotlinx-datetime/releases
atomicfu = "0.25.0" # https://github.com/Kotlin/kotlinx-atomicfu/releases
kotlinx-io = "0.5.3" # https://github.com/Kotlin/kotlinx-io/releases
kotlinx-collections-immutable = "0.3.7" # https://github.com/Kotlin/kotlinx.collections.immutable
#
ksoup = "0.1.4"
filekit = "0.8.1" # https://github.com/vinceglb/FileKit/releases
kotlinpoet = "1.18.1" # https://github.com/square/kotlinpoet/releases
log4j-core = "2.20.0"
korlibs = "6.0.0"
playwright = "1.44.0"
reorderable = "0.9.6" # 这个没用了, 我们 composite build fork
ktor = "2.3.12"
koin = "3.5.6" # https://github.com/InsertKoinIO/koin/releases
slf4j = "2.0.13"
jsoup = "1.18.1" # https://github.com/jhy/jsoup/releases 
android-gradle-plugin = "8.5.2"
datastore = "1.1.1" # https://developer.android.com/jetpack/androidx/releases/datastore
coil = "3.0.0-alpha10" # https://github.com/coil-kt/coil/releases
mongodb-driver-kotlin-coroutine = "4.10.1"
logback = "1.4.14"
ksp = "2.0.20-1.0.24" # https://github.com/google/ksp/releases
room = "2.7.0-alpha07" # https://developer.android.com/jetpack/androidx/releases/room#declaring_dependencies
snakeyaml = "2.2"
sqlite = "2.5.0-alpha07"
constraintlayout-compose = "0.4.0"
antlr-kotlin = "1.0.0-RC4"
oshai-kotlin-logging = "7.0.0" # Only for native. On JVM we use slf4j directly.
ipaddress-parser = "5.5.1"
androidx-annotation = "1.8.2"
androidx-media3 = "1.4.1"
<<<<<<< HEAD
androidx-lifecycle = "2.8.6"
=======
paging = "3.3.2"
>>>>>>> f56bde78

mockito = "5.12.0"
mockito-kotlin = "5.4.0"

# CI helper
aws = "2.25.49"

# Compose
compose-material3 = "1.3.0"
# https://androidx.tech/artifacts/compose.material/material-android/
jetpack-compose = "1.7.3"
# https://github.com/JetBrains/compose-multiplatform/releases
# https://www.jetbrains.com/help/kotlin-multiplatform-dev/compose-compatibility-and-versioning.html#use-a-developer-version-of-compose-multiplatform-compiler
compose-multiplatform = "1.7.0-rc01"
compose-lifecycle = "2.8.2"
compose-navigation = "2.8.0-alpha10"
compose-material3-adaptive = "1.0.0-rc01"

# https://maven.pkg.jetbrains.space/public/p/compose/dev/org/jetbrains/compose/compiler/compiler/
#compose-multiplatform-compiler = "1.5.11-kt-2.0.0-RC1" # used by buildscript, don't remove
stately-common = "2.0.7"
vlcj = "4.8.2"

[libraries]
# Build
android-gradle-plugin = { module = "com.android.tools.build:gradle", version.ref = "android-gradle-plugin" }
android-library-gradle-plugin = { module = "com.android.library:com.android.library.gradle.plugin", version.ref = "android-gradle-plugin" }
android-application-gradle-plugin = { module = "com.android.application:com.android.application.gradle.plugin", version.ref = "android-gradle-plugin" }
filekit-compose = { module = "io.github.vinceglb:filekit-compose", version.ref = "filekit" }
filekit-core = { module = "io.github.vinceglb:filekit-core", version.ref = "filekit" }

jsonpathkt-kotlinx = { module = "com.eygraber:jsonpathkt-kotlinx", version.ref = "jsonpathkt-kotlinx" }
kotlin-gradle-plugin = { module = "org.jetbrains.kotlin:kotlin-gradle-plugin", version.ref = "kotlin" }
atomicfu-gradle-plugin = { module = "org.jetbrains.kotlinx:atomicfu-gradle-plugin", version.ref = "atomicfu" }
compose-multiplatfrom-gradle-plugin = { module = "org.jetbrains.compose:org.jetbrains.compose.gradle.plugin", version.ref = "compose-multiplatform" }
kotlin-compose-compiler-gradle-plugin = { module = "org.jetbrains.kotlin:compose-compiler-gradle-plugin", version.ref = "kotlin" }
#compose-multiplatfrom-compiler-plugin = { module = "org.jetbrains.compose:org.jetbrains.compose.compiler", version.ref = "compose-multiplatform-compiler" }

# Kotlinx
ksoup = { module = "com.fleeksoft.ksoup:ksoup", version.ref = "ksoup" }
oshai-kotlin-logging = { module = "io.github.oshai:kotlin-logging", version.ref = "oshai-kotlin-logging" }
kotlinx-datetime = { module = "org.jetbrains.kotlinx:kotlinx-datetime", version.ref = "datetime" }
kotlinx-io-core = { module = "org.jetbrains.kotlinx:kotlinx-io-core", version.ref = "kotlinx-io" }
kotlinx-io-bytestring = { module = "org.jetbrains.kotlinx:kotlinx-io-bytestring", version.ref = "kotlinx-io" }
kotlinx-coroutines-core = { module = "org.jetbrains.kotlinx:kotlinx-coroutines-core", version.ref = "coroutines" }
kotlinx-coroutines-android = { module = "org.jetbrains.kotlinx:kotlinx-coroutines-android", version.ref = "coroutines" }
kotlinx-coroutines-swing = { module = "org.jetbrains.kotlinx:kotlinx-coroutines-swing", version.ref = "coroutines" }
kotlinx-coroutines-debug = { module = "org.jetbrains.kotlinx:kotlinx-coroutines-debug", version.ref = "coroutines" }
kotlinx-coroutines-test = { module = "org.jetbrains.kotlinx:kotlinx-coroutines-test", version.ref = "coroutines" }
kotlinx-serialization-core = { module = "org.jetbrains.kotlinx:kotlinx-serialization-core", version.ref = "serialization" }
kotlinx-serialization-json = { module = "org.jetbrains.kotlinx:kotlinx-serialization-json", version.ref = "serialization" }
kotlinx-serialization-protobuf = { module = "org.jetbrains.kotlinx:kotlinx-serialization-protobuf", version.ref = "serialization" }
kotlinx-serialization-json-io = { module = "org.jetbrains.kotlinx:kotlinx-serialization-json-io", version.ref = "serialization" }
kotlinx-collections-immutable = { module = "org.jetbrains.kotlinx:kotlinx-collections-immutable", version.ref = "kotlinx-collections-immutable" }
atomicfu = { module = "org.jetbrains.kotlinx:atomicfu", version.ref = "atomicfu" }
#kotlinx-serialization-protobuf = { module = "org.jetbrains.kotlinx:kotlinx-serialization-protobuf", version.ref = "serialization" }

kotlinpoet = { module = "com.squareup:kotlinpoet", version.ref = "kotlinpoet" }

jetbrains-annotations = { module = "org.jetbrains:annotations", version = "23.0.0" }

# Korlibs
korlibs-crypto = { module = "com.soywiz:korlibs-crypto", version.ref = "korlibs" }

# Ktor
ktor-client-core = { module = "io.ktor:ktor-client-core", version.ref = "ktor" }
ktor-client-cio = { module = "io.ktor:ktor-client-cio", version.ref = "ktor" }
ktor-client-darwin = { module = "io.ktor:ktor-client-darwin", version.ref = "ktor" }
ktor-client-logging = { module = "io.ktor:ktor-client-logging", version.ref = "ktor" }
ktor-client-auth = { module = "io.ktor:ktor-client-auth", version.ref = "ktor" }
ktor-client-okhttp = { module = "io.ktor:ktor-client-okhttp", version.ref = "ktor" }
ktor-client-websockets = { module = "io.ktor:ktor-client-websockets", version.ref = "ktor" }
ktor-client-content-negotiation = { module = "io.ktor:ktor-client-content-negotiation", version.ref = "ktor" }
ktor-serialization-kotlinx-json = { module = "io.ktor:ktor-serialization-kotlinx-json", version.ref = "ktor" }

# Koin
koin-core = { module = "io.insert-koin:koin-core", version.ref = "koin" }
koin-android = { module = "io.insert-koin:koin-android", version.ref = "koin" }
koin-test = { module = "io.insert-koin:koin-test", version.ref = "koin" }

# Yamlkt
directories = { module = "dev.dirs:directories", version = "26" }
snakeyaml = { module = "org.yaml:snakeyaml", version.ref = "snakeyaml" }

# Logging
log4j-core = { module = "org.apache.logging.log4j:log4j-core", version.ref = "log4j-core" }
log4j-slf4j-impl = { module = "org.apache.logging.log4j:log4j-slf4j2-impl", version.ref = "log4j-core" }
playwright = { module = "com.microsoft.playwright:playwright", version.ref = "playwright" }
slf4j-api = { module = "org.slf4j:slf4j-api", version.ref = "slf4j" }
slf4j-simple = { module = "org.slf4j:slf4j-simple", version.ref = "slf4j" }
logback-android = { module = "com.github.tony19:logback-android", version = "3.0.0" }
logback-classic = { module = "ch.qos.logback:logback-classic", version.ref = "logback" }

# https://github.com/coil-kt/coil
coil = { module = "io.coil-kt.coil3:coil", version.ref = "coil" }
#coil-network-ktor = { module = "io.coil-kt.coil:coil-network-ktor", version.ref = "coil" }
coil-core = { module = "io.coil-kt.coil3:coil-core", version.ref = "coil" }
coil-compose-core = { module = "io.coil-kt.coil3:coil-compose-core", version.ref = "coil" }
coil-svg = { module = "io.coil-kt.coil3:coil-svg", version.ref = "coil" }
#coil-gif = { module = "io.coil-kt.coil3:coil-gif", version.ref = "coil" }
coil-network-okhttp = { module = "io.coil-kt.coil3:coil-network-okhttp", version.ref = "coil" }
coil-network-ktor2 = { module = "io.coil-kt.coil3:coil-network-ktor2", version.ref = "coil" }
coil-network-ktor3 = { module = "io.coil-kt.coil3:coil-network-ktor3", version.ref = "coil" }

# Jsoup - HTML parsing (for dmhy)
jsoup = { module = "org.jsoup:jsoup", version.ref = "jsoup" }

antlr-kotlin-runtime = { module = "com.strumenta:antlr-kotlin-runtime", version.ref = "antlr-kotlin" }

# IP Address parser for JVM
ipaddress-parser = { module = "com.github.seancfoley:ipaddress", version.ref = "ipaddress-parser" }

# Android Datastore
datastore = { module = "androidx.datastore:datastore", version.ref = "datastore" }
datastore-core = { module = "androidx.datastore:datastore-core", version.ref = "datastore" }
datastore-preferences = { module = "androidx.datastore:datastore-preferences", version.ref = "datastore" }
datastore-preferences-core = { module = "androidx.datastore:datastore-preferences-core", version.ref = "datastore" }

# Multi-platform Android Room and implemention
androidx-room-compiler = { group = "androidx.room", name = "room-compiler", version.ref = "room" }
androidx-room-ktx = { group = "androidx.room", name = "room-ktx", version.ref = "room" }
androidx-room-paging = { group = "androidx.room", name = "room-paging", version.ref = "room" }
androidx-room-runtime = { group = "androidx.room", name = "room-runtime", version.ref = "room" }
sqlite = { module = "androidx.sqlite:sqlite", version.ref = "sqlite" }
sqlite-bundled = { module = "androidx.sqlite:sqlite-bundled", version.ref = "sqlite" }

paging-common = { module = "androidx.paging:paging-common", version.ref = "paging" }
paging-compose-android = { module = "androidx.paging:paging-compose", version.ref = "paging" }

# Navigation
precompose = { module = "moe.tlaster:precompose", version = "1.5.10" }
precompose-koin = { module = "moe.tlaster:precompose-koin", version = "1.5.10" }
precompose-viewmodel = { module = "moe.tlaster:precompose-viewmodel", version = "1.5.10" }

# Compose Multiplatform
reorderable = { module = "org.burnoutcrew.composereorderable:reorderable", version.ref = "reorderable" }
constraintlayout-compose = { module = "tech.annexflow.compose:constraintlayout-compose-multiplatform", version.ref = "constraintlayout-compose" }
compose-lifecycle-runtime-compose = { module = "org.jetbrains.androidx.lifecycle:lifecycle-runtime-compose", version.ref = "compose-lifecycle" }
compose-lifecycle-viewmodel-compose = { module = "org.jetbrains.androidx.lifecycle:lifecycle-viewmodel-compose", version.ref = "compose-lifecycle" }
compose-navigation-compose = { module = "org.jetbrains.androidx.navigation:navigation-compose", version.ref = "compose-navigation" }
compose-navigation-runtime = { module = "org.jetbrains.androidx.navigation:navigation-runtime", version.ref = "compose-navigation" }
compose-material3-adaptive-core = { module = "org.jetbrains.compose.material3.adaptive:adaptive", version.ref = "compose-material3-adaptive" }
compose-material3-adaptive-layout = { module = "org.jetbrains.compose.material3.adaptive:adaptive-layout", version.ref = "compose-material3-adaptive" }
compose-material3-adaptive-navigation0 = { module = "org.jetbrains.compose.material3.adaptive:adaptive-navigation", version.ref = "compose-material3-adaptive" }
compose-material3-adaptive-navigation-suite = { module = "org.jetbrains.compose.material3:material3-adaptive-navigation-suite", version.ref = "compose-multiplatform" }

# Android-only libraries
# Each library has its own version, so we don't use `Versions` here.
androidx-core-ktx = { module = "androidx.core:core-ktx", version = "1.13.1" }
androidx-activity-compose = { module = "androidx.activity:activity-compose", version = "1.9.2" }
androidx-activity-ktx = { module = "androidx.activity:activity-ktx", version = "1.9.0" }
androidx-appcompat = { module = "androidx.appcompat:appcompat", version = "1.7.0" }
androidx-material = { module = "com.google.android.material:material", version = "1.12.0" }
androidx-material3-window-size-class0 = { module = "androidx.compose.material3:material3-window-size-class", version = "1.2.1" }
androidx-browser = { module = "androidx.browser:browser", version = "1.8.0" }
androidx-media = { module = "androidx.media:media", version = "1.7.0" }
androidx-lifecycle-runtime-ktx = { module = "androidx.lifecycle:lifecycle-runtime-ktx", version.ref = "androidx-lifecycle" }
androidx-lifecycle-service = { module = "androidx.lifecycle:lifecycle-service", version.ref = "androidx-lifecycle" }

#androidx-navigation-compose = { module = "androidx.navigation:navigation-compose", version = "2.7.6" }
slf4j-android = { module = "uk.uuid.slf4j:slf4j-android", version = "2.0.7-0" }

# Android unit test
mockito = { module = "org.mockito:mockito-core", version.ref = "mockito" }
mockito-kotlin = { module = "org.mockito.kotlin:mockito-kotlin", version.ref = "mockito-kotlin" }

androidx-media3-ui = { module = "androidx.media3:media3-ui", version.ref = "androidx-media3" }
androidx-media3-exoplayer = { module = "androidx.media3:media3-exoplayer", version.ref = "androidx-media3" }
androidx-media3-exoplayer-dash = { module = "androidx.media3:media3-exoplayer-dash", version.ref = "androidx-media3" }
androidx-media3-exoplayer-hls = { module = "androidx.media3:media3-exoplayer-hls", version.ref = "androidx-media3" }

androidx-compose-ui = { module = "androidx.compose.ui:ui", version.ref = "jetpack-compose" }
androidx-compose-ui-tooling = { module = "androidx.compose.ui:ui-tooling", version.ref = "jetpack-compose" }
androidx-compose-ui-viewbinding = { module = "androidx.compose.ui:ui-viewbinding", version.ref = "jetpack-compose" }
androidx-compose-foundation = { module = "androidx.compose.foundation:foundation", version.ref = "jetpack-compose" }
androidx-compose-material = { module = "androidx.compose.material:material", version.ref = "jetpack-compose" }
androidx-compose-material3 = { module = "androidx.compose.material3:material3", version.ref = "compose-material3" }
androidx-compose-ui-tooling-preview = { module = "androidx.compose.ui:ui-tooling-preview", version.ref = "jetpack-compose" }
androidx-annotation = { module = "androidx.annotation:annotation", version.ref = "androidx-annotation" }
# compose-runtime-livedata = { module = "androidx.compose.runtime:runtime-livedata", version.ref = "jetpackCompose" }

stately-common = { module = "co.touchlab:stately-common", version.ref = "stately-common" }

# MongoDB
mongodb-driver-kotlin-coroutine = { module = "org.mongodb:mongodb-driver-kotlin-coroutine", version.ref = "mongodb-driver-kotlin-coroutine" }

#javafx-controls = { module = "org.openjfx:javafx-controls", version = "17.0.11", classifier = "mac" }
#javafx-graphics = { module = "org.openjfx:javafx-graphics", version = "17.0.11", classifier = "mac" }

# VLC
# NOTE: YOU WILL NEVER WANT TO CHANGE VLCJ AND JNA VERSIONS.
# ONLY VLC 3.0.18 IS SUPPORTED.
vlcj = { module = "uk.co.caprica:vlcj", version.ref = "vlcj" }
vlcj-javafx = { module = "uk.co.caprica:vlcj-javafx", version = "1.2.0" }
jna = { module = "net.java.dev.jna:jna", version.ref = "jna" }
jna-platform = { module = "net.java.dev.jna:jna-platform", version.ref = "jna" }


#// https://mvnrepository.com/artifact/software.amazon.awssdk/s3
#testImplementation("software.amazon.awssdk:s3:2.25.49")

# S3
aws-s3 = { module = "software.amazon.awssdk:s3", version.ref = "aws" }
aws-sts = { module = "software.amazon.awssdk:sts", version.ref = "aws" }
aws-s3control = { module = "software.amazon.awssdk:s3control", version.ref = "aws" }
aws-secretsmanager = { module = "software.amazon.awssdk:secretsmanager", version.ref = "aws" }

#htmlunit = { group = "net.sourceforge.htmlunit", name = "htmlunit", version = "2.70.0" }<|MERGE_RESOLUTION|>--- conflicted
+++ resolved
@@ -37,11 +37,8 @@
 ipaddress-parser = "5.5.1"
 androidx-annotation = "1.8.2"
 androidx-media3 = "1.4.1"
-<<<<<<< HEAD
 androidx-lifecycle = "2.8.6"
-=======
 paging = "3.3.2"
->>>>>>> f56bde78
 
 mockito = "5.12.0"
 mockito-kotlin = "5.4.0"
