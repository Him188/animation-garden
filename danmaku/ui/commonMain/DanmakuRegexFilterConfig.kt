package me.him188.ani.danmaku.ui

import androidx.compose.runtime.Immutable
import androidx.compose.runtime.Stable
import kotlinx.serialization.Serializable
import kotlinx.serialization.Transient
import me.him188.ani.danmaku.api.Danmaku
import java.util.UUID

/**4
 * Defines which [Danmaku] can be displayed.
 */
@Immutable
@Serializable
data class DanmakuRegexFilterConfig (

    /**
     * Defines wheather Danmaku filter is on.
     */
<<<<<<< HEAD

    val danmakuRegexFilterOn: Boolean = true,
=======
    
    val enabled: Boolean = false,
>>>>>>> cba923ac

    /**
     * Defines which [Danmaku] can be displayed according to a list of regular expression.
     */
    
    val danmakuRegexFilterList: List<DanmakuRegexFilter> = mutableListOf(),
    @Suppress("PropertyName")

    @Transient val _placeholder: Int = 0,


    ) {
    companion object {
        @Stable
        val Default = DanmakuRegexFilterConfig()
    }
}

@Serializable
data class DanmakuRegexFilter (
    val instanceID: String,
    val name: String = "",
    val re: String = "",
    val isEnabled: Boolean = true
) {
    companion object {
        @Stable
        val Default = DanmakuRegexFilter(UUID.randomUUID().toString())
    }
}
<|MERGE_RESOLUTION|>--- conflicted
+++ resolved
@@ -17,22 +17,15 @@
     /**
      * Defines wheather Danmaku filter is on.
      */
-<<<<<<< HEAD
-
-    val danmakuRegexFilterOn: Boolean = true,
-=======
     
-    val enabled: Boolean = false,
->>>>>>> cba923ac
+    val enabled: Boolean = true,
 
     /**
      * Defines which [Danmaku] can be displayed according to a list of regular expression.
      */
     
     val danmakuRegexFilterList: List<DanmakuRegexFilter> = mutableListOf(),
-    @Suppress("PropertyName")
-
-    @Transient val _placeholder: Int = 0,
+    @Suppress("PropertyName") @Transient val _placeholder: Int = 0,
 
 
     ) {
