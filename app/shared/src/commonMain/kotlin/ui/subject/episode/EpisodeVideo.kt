package me.him188.ani.app.ui.subject.episode

import androidx.compose.animation.AnimatedVisibility
import androidx.compose.animation.core.snap
import androidx.compose.animation.core.tween
import androidx.compose.animation.fadeIn
import androidx.compose.animation.fadeOut
import androidx.compose.foundation.layout.Column
import androidx.compose.foundation.layout.RowScope
import androidx.compose.foundation.layout.WindowInsets
import androidx.compose.foundation.layout.offset
import androidx.compose.foundation.layout.padding
import androidx.compose.foundation.layout.systemBars
import androidx.compose.material.icons.Icons
import androidx.compose.material.icons.rounded.Close
import androidx.compose.material.icons.rounded.DisplaySettings
import androidx.compose.material.icons.rounded.Settings
import androidx.compose.material3.Icon
import androidx.compose.material3.IconButton
import androidx.compose.material3.Text
import androidx.compose.runtime.Composable
import androidx.compose.runtime.LaunchedEffect
import androidx.compose.runtime.SideEffect
import androidx.compose.runtime.collectAsState
import androidx.compose.runtime.derivedStateOf
import androidx.compose.runtime.getValue
import androidx.compose.runtime.mutableStateOf
import androidx.compose.runtime.remember
import androidx.compose.runtime.saveable.rememberSaveable
import androidx.compose.runtime.setValue
import androidx.compose.ui.Modifier
import androidx.compose.ui.platform.LocalDensity
import androidx.compose.ui.unit.dp
import kotlinx.coroutines.delay
import kotlinx.coroutines.flow.map
import me.him188.ani.app.data.models.preference.FullscreenSwitchMode
import me.him188.ani.app.data.models.preference.VideoScaffoldConfig
import me.him188.ani.app.platform.currentPlatform
import me.him188.ani.app.platform.isDesktop
import me.him188.ani.app.platform.isMobile
import me.him188.ani.app.tools.rememberUiMonoTasker
import me.him188.ani.app.ui.foundation.LocalIsPreviewing
import me.him188.ani.app.ui.foundation.rememberViewModel
import me.him188.ani.app.ui.subject.episode.statistics.VideoLoadingState
import me.him188.ani.app.ui.subject.episode.video.loading.EpisodeVideoLoadingIndicator
import me.him188.ani.app.ui.subject.episode.video.settings.EpisodeVideoSettings
import me.him188.ani.app.ui.subject.episode.video.settings.EpisodeVideoSettingsSideSheet
import me.him188.ani.app.ui.subject.episode.video.settings.EpisodeVideoSettingsViewModel
import me.him188.ani.app.ui.subject.episode.video.topbar.EpisodeVideoTopBar
import me.him188.ani.app.videoplayer.ui.VideoControllerState
import me.him188.ani.app.videoplayer.ui.VideoPlayer
import me.him188.ani.app.videoplayer.ui.VideoScaffold
import me.him188.ani.app.videoplayer.ui.guesture.GestureLock
import me.him188.ani.app.videoplayer.ui.guesture.LockableVideoGestureHost
import me.him188.ani.app.videoplayer.ui.guesture.ScreenshotButton
import me.him188.ani.app.videoplayer.ui.guesture.rememberGestureIndicatorState
import me.him188.ani.app.videoplayer.ui.guesture.rememberPlayerFastSkipState
import me.him188.ani.app.videoplayer.ui.guesture.rememberSwipeSeekerState
import me.him188.ani.app.videoplayer.ui.progress.AudioSwitcher
import me.him188.ani.app.videoplayer.ui.progress.MediaProgressIndicatorText
import me.him188.ani.app.videoplayer.ui.progress.MediaProgressSliderState
import me.him188.ani.app.videoplayer.ui.progress.PlayerControllerBar
import me.him188.ani.app.videoplayer.ui.progress.PlayerControllerDefaults
import me.him188.ani.app.videoplayer.ui.progress.PlayerControllerDefaults.SpeedSwitcher
import me.him188.ani.app.videoplayer.ui.progress.SubtitleSwitcher
import me.him188.ani.app.videoplayer.ui.state.PlayerState
import me.him188.ani.app.videoplayer.ui.state.togglePause
import me.him188.ani.danmaku.ui.DanmakuConfig
import me.him188.ani.danmaku.ui.DanmakuHost
import me.him188.ani.danmaku.ui.DanmakuHostState
import moe.tlaster.precompose.flow.collectAsStateWithLifecycle
import kotlin.time.Duration.Companion.seconds

/**
 * 剧集详情页面顶部的视频控件.
 * @param title 仅在全屏时显示的标题
 */
@Composable
internal fun EpisodeVideoImpl(
    playerState: PlayerState,
    expanded: Boolean,
    hasNextEpisode: Boolean,
    onClickNextEpisode: () -> Unit,
    videoControllerState: VideoControllerState,
    title: @Composable () -> Unit,
    danmakuHostState: DanmakuHostState,
    videoLoadingState: () -> VideoLoadingState,
    danmakuConfig: () -> DanmakuConfig,
    onClickFullScreen: () -> Unit,
    onExitFullscreen: () -> Unit,
    danmakuEditor: @Composable (RowScope.() -> Unit),
    configProvider: () -> VideoScaffoldConfig,
    sideSheets: @Composable () -> Unit,
    onShowMediaSelector: () -> Unit,
    onShowSelectEpisode: () -> Unit,
    onClickScreenshot: () -> Unit,
    detachedProgressSlider: @Composable () -> Unit,
    progressSliderState: MediaProgressSliderState,
    modifier: Modifier = Modifier,
    maintainAspectRatio: Boolean = !expanded,
) {
    // Don't rememberSavable. 刻意让每次切换都是隐藏的
    var isLocked by remember { mutableStateOf(false) }
    var showSettings by remember { mutableStateOf(false) }
    val config by remember(configProvider) { derivedStateOf(configProvider) }


    VideoScaffold(
        expanded = expanded,
        modifier = modifier,
        maintainAspectRatio = maintainAspectRatio,
        controllersVisibility = { videoControllerState.visibility },
        gestureLocked = { isLocked },
        topBar = {
            EpisodeVideoTopBar(
                title = if (expanded) {
                    { title() }
                } else {
                    null
                },
                actions = {
                    if (expanded) {
                        IconButton(onShowMediaSelector) {
                            Icon(Icons.Rounded.DisplaySettings, contentDescription = "数据源")
                        }
                    }
                    IconButton({ showSettings = true }) {
                        Icon(Icons.Rounded.Settings, contentDescription = "设置")
                    }
                },
            )
        },
        video = {
            if (LocalIsPreviewing.current) {
                Text("预览模式")
            } else {
                // Save the status bar height to offset the video player
                var statusBarHeight by rememberSaveable { mutableStateOf(0) }
                if (currentPlatform.isMobile() && !expanded) {
                    val insets = WindowInsets.systemBars
                    val density = LocalDensity.current
                    SideEffect {
                        statusBarHeight = insets.getTop(density)
                    }
                }

                VideoPlayer(
                    playerState,
                    Modifier
                        .offset(
                            x = if (expanded) with(LocalDensity.current) {
                                -statusBarHeight.toDp() / 2
                            } else 0.dp,
                            y = 0.dp,
                        )
                        .matchParentSize(),
                )
            }
        },
        danmakuHost = {
            AnimatedVisibility(
                videoControllerState.danmakuEnabled,
                enter = fadeIn(tween(200)),
                exit = fadeOut(tween(200)),
            ) {
                DanmakuHost(danmakuHostState, Modifier.matchParentSize(), danmakuConfig)
            }
        },
        gestureHost = {
            val swipeSeekerState = rememberSwipeSeekerState(constraints.maxWidth) {
                playerState.seekTo(playerState.currentPositionMillis.value + it * 1000)
            }
            val videoPropertiesState by playerState.videoProperties.collectAsState()
            val enableSwipeToSeek by remember {
                derivedStateOf {
                    videoPropertiesState?.let { it.durationMillis != 0L } ?: false
                }
            }

            val indicatorTasker = rememberUiMonoTasker()
            val indicatorState = rememberGestureIndicatorState()
            LockableVideoGestureHost(
                videoControllerState,
                swipeSeekerState,
                progressSliderState,
                indicatorState,
                fastSkipState = rememberPlayerFastSkipState(playerState = playerState, indicatorState),
                locked = isLocked,
                enableSwipeToSeek = enableSwipeToSeek,
                Modifier.padding(top = 100.dp),
                onTogglePauseResume = {
                    if (playerState.state.value.isPlaying) {
                        indicatorTasker.launch {
                            indicatorState.showPausedLong()
                        }
                    } else {
                        indicatorTasker.launch {
                            indicatorState.showResumedLong()
                        }
                    }
                    playerState.togglePause()
                },
                onToggleFullscreen = {
                    onClickFullScreen()
                },
                onExitFullscreen = onExitFullscreen,
            )
        },
        floatingMessage = {
            Column {
                EpisodeVideoLoadingIndicator(
                    playerState,
                    videoLoadingState(),
                    optimizeForFullscreen = expanded, // TODO: 这对 PC 其实可能不太好
                )
            }
        },
        rhsButtons = {
            if (expanded && currentPlatform.isDesktop()) {
                ScreenshotButton(
                    onClick = onClickScreenshot,
                )
            }
        },
        gestureLock = {
            if (expanded) {
                GestureLock(isLocked = isLocked, onClick = { isLocked = !isLocked })
            }
        },
        bottomBar = {
<<<<<<< HEAD
=======
            val progressSliderState = rememberMediaProgressSliderState(
                playerState,
                onPreview = {
                    // not yet supported
                },
                onPreviewFinished = {
                    playerState.seekTo(it)
                },
            )

>>>>>>> dcafda4e
            PlayerControllerBar(
                startActions = {
                    val isPlaying by remember(playerState) { playerState.state.map { it.isPlaying } }
                        .collectAsStateWithLifecycle(false)
                    PlayerControllerDefaults.PlaybackIcon(
                        isPlaying = { isPlaying },
                        onClick = { playerState.togglePause() },
                    )

                    if (hasNextEpisode && expanded) {
                        PlayerControllerDefaults.NextEpisodeIcon(
                            onClick = onClickNextEpisode,
                        )
                    }
                    PlayerControllerDefaults.DanmakuIcon(
                        videoControllerState.danmakuEnabled,
                        onClick = { videoControllerState.toggleDanmakuEnabled() },
                    )
                },
                progressIndicator = {
                    MediaProgressIndicatorText(progressSliderState)
                },
                progressSlider = {
<<<<<<< HEAD
                    PlayerControllerDefaults.MediaProgressSlider(
                        progressSliderState,
                        playerState,
=======
                    val chapters by playerState.chapters.collectAsStateWithLifecycle()
                    MediaProgressSlider(
                        progressSliderState, playerState.cacheProgress, chapters,
                        downloadingColor = if (isInDebugMode()) Color.Yellow else aniDarkColorTheme().surface,
>>>>>>> dcafda4e
                    )
                },
                danmakuEditor = danmakuEditor,
                endActions = {
                    if (expanded) {
                        PlayerControllerDefaults.SelectEpisodeIcon(
                            onShowSelectEpisode,
                        )

                        if (currentPlatform.isDesktop()) {
                            PlayerControllerDefaults.AudioSwitcher(playerState.audioTracks)
                        }

                        PlayerControllerDefaults.SubtitleSwitcher(playerState.subtitleTracks)

                        val speed by playerState.playbackSpeed.collectAsStateWithLifecycle()
                        SpeedSwitcher(
                            speed,
                            { playerState.setPlaybackSpeed(it) },
                        )
                    }
                    PlayerControllerDefaults.FullscreenIcon(
                        expanded,
                        onClickFullscreen = onClickFullScreen,
                    )
                },
                expanded = expanded,
            )
        },
        detachedProgressSlider = detachedProgressSlider,
        floatingBottomEnd = {
            when (config.fullscreenSwitchMode) {
                FullscreenSwitchMode.ONLY_IN_CONTROLLER -> {}

                FullscreenSwitchMode.ALWAYS_SHOW_FLOATING -> {
                    PlayerControllerDefaults.FullscreenIcon(
                        expanded,
                        onClickFullscreen = onClickFullScreen,
                    )
                }

                FullscreenSwitchMode.AUTO_HIDE_FLOATING -> {
                    var visible by remember { mutableStateOf(true) }
                    LaunchedEffect(true) {
                        delay(5.seconds)
                        visible = false
                    }
                    AnimatedVisibility(
                        visible = visible,
                        enter = fadeIn(snap()),
                        exit = fadeOut(),
                    ) {
                        PlayerControllerDefaults.FullscreenIcon(
                            expanded,
                            onClickFullscreen = onClickFullScreen,
                        )
                    }
                }
            }
        },
        rhsSheet = {
            if (showSettings) {
                EpisodeVideoSettingsSideSheet(
                    onDismissRequest = { showSettings = false },
                    title = { Text(text = "弹幕设置") },
                    closeButton = {
                        IconButton(onClick = { showSettings = false }) {
                            Icon(Icons.Rounded.Close, contentDescription = "关闭")
                        }
                    },
                ) {
                    EpisodeVideoSettings(
                        rememberViewModel { EpisodeVideoSettingsViewModel() },
                    )
                }
            }

            sideSheets()
        },
    )
}<|MERGE_RESOLUTION|>--- conflicted
+++ resolved
@@ -29,6 +29,7 @@
 import androidx.compose.runtime.saveable.rememberSaveable
 import androidx.compose.runtime.setValue
 import androidx.compose.ui.Modifier
+import androidx.compose.ui.graphics.Color
 import androidx.compose.ui.platform.LocalDensity
 import androidx.compose.ui.unit.dp
 import kotlinx.coroutines.delay
@@ -104,7 +105,6 @@
     var showSettings by remember { mutableStateOf(false) }
     val config by remember(configProvider) { derivedStateOf(configProvider) }
 
-
     VideoScaffold(
         expanded = expanded,
         modifier = modifier,
@@ -228,19 +228,6 @@
             }
         },
         bottomBar = {
-<<<<<<< HEAD
-=======
-            val progressSliderState = rememberMediaProgressSliderState(
-                playerState,
-                onPreview = {
-                    // not yet supported
-                },
-                onPreviewFinished = {
-                    playerState.seekTo(it)
-                },
-            )
-
->>>>>>> dcafda4e
             PlayerControllerBar(
                 startActions = {
                     val isPlaying by remember(playerState) { playerState.state.map { it.isPlaying } }
@@ -264,16 +251,10 @@
                     MediaProgressIndicatorText(progressSliderState)
                 },
                 progressSlider = {
-<<<<<<< HEAD
-                    PlayerControllerDefaults.MediaProgressSlider(
-                        progressSliderState,
-                        playerState,
-=======
                     val chapters by playerState.chapters.collectAsStateWithLifecycle()
                     MediaProgressSlider(
                         progressSliderState, playerState.cacheProgress, chapters,
                         downloadingColor = if (isInDebugMode()) Color.Yellow else aniDarkColorTheme().surface,
->>>>>>> dcafda4e
                     )
                 },
                 danmakuEditor = danmakuEditor,
