package me.him188.ani.app.ui.subject.episode

import androidx.compose.foundation.layout.Column
import androidx.compose.foundation.layout.Row
import androidx.compose.foundation.layout.fillMaxHeight
import androidx.compose.foundation.layout.requiredWidth
import androidx.compose.material3.Text
import androidx.compose.runtime.Composable
import androidx.compose.runtime.getValue
import androidx.compose.runtime.mutableLongStateOf
import androidx.compose.runtime.remember
import androidx.compose.runtime.rememberCoroutineScope
import androidx.compose.runtime.setValue
import androidx.compose.ui.Modifier
import androidx.compose.ui.geometry.Offset
import androidx.compose.ui.test.SemanticsNodeInteractionsProvider
import androidx.compose.ui.test.isRoot
import androidx.compose.ui.test.onFirst
import androidx.compose.ui.test.onNodeWithTag
import androidx.compose.ui.test.onRoot
import androidx.compose.ui.test.performMouseInput
import androidx.compose.ui.test.performTouchInput
import androidx.compose.ui.test.swipe
import androidx.compose.ui.unit.dp
import kotlinx.collections.immutable.persistentListOf
import me.him188.ani.app.data.models.preference.VideoScaffoldConfig
import me.him188.ani.app.ui.doesNotExist
import me.him188.ani.app.ui.exists
import me.him188.ani.app.ui.foundation.ProvideCompositionLocalsForPreview
import me.him188.ani.app.ui.foundation.effects.TAG_CURSOR_VISIBILITY_EFFECT_INVISIBLE
import me.him188.ani.app.ui.foundation.effects.TAG_CURSOR_VISIBILITY_EFFECT_VISIBLE
import me.him188.ani.app.ui.foundation.stateOf
import me.him188.ani.app.ui.foundation.theme.aniDarkColorTheme
import me.him188.ani.app.ui.framework.runAniComposeUiTest
import me.him188.ani.app.ui.subject.episode.mediaFetch.rememberTestMediaSelectorPresentation
import me.him188.ani.app.ui.subject.episode.mediaFetch.rememberTestMediaSourceInfoProvider
import me.him188.ani.app.ui.subject.episode.mediaFetch.rememberTestMediaSourceResults
import me.him188.ani.app.ui.subject.episode.statistics.VideoLoadingState
import me.him188.ani.app.ui.subject.episode.video.settings.createDanmakuRegexFilterState
import me.him188.ani.app.ui.subject.episode.video.sidesheet.rememberTestEpisodeSelectorState
import me.him188.ani.app.videoplayer.ui.ControllerVisibility
import me.him188.ani.app.videoplayer.ui.VideoControllerState
import me.him188.ani.app.videoplayer.ui.guesture.GestureFamily
import me.him188.ani.app.videoplayer.ui.guesture.VIDEO_GESTURE_MOUSE_MOVE_SHOW_CONTROLLER_DURATION
import me.him188.ani.app.videoplayer.ui.progress.MediaProgressSliderState
import me.him188.ani.app.videoplayer.ui.progress.PlayerControllerDefaults
import me.him188.ani.app.videoplayer.ui.progress.TAG_PROGRESS_SLIDER_PREVIEW_POPUP
import me.him188.ani.app.videoplayer.ui.state.DummyPlayerState
import me.him188.ani.danmaku.ui.DanmakuConfig
import me.him188.ani.danmaku.ui.DanmakuHostState
import kotlin.test.Test
import kotlin.test.assertEquals
import kotlin.time.Duration.Companion.seconds

class EpisodeVideoCursorTest {

    private val controllerState = VideoControllerState(ControllerVisibility.Invisible)
    private var currentPositionMillis by mutableLongStateOf(0L)
    private val progressSliderState: MediaProgressSliderState = MediaProgressSliderState(
        { currentPositionMillis },
        { 100_000 },
        stateOf(persistentListOf()),
        onPreview = {},
        onPreviewFinished = { currentPositionMillis = it },
    )

    private val SemanticsNodeInteractionsProvider.topBar
        get() = onNodeWithTag(TAG_EPISODE_VIDEO_TOP_BAR, useUnmergedTree = true)
    private val SemanticsNodeInteractionsProvider.previewPopup
        get() = onNodeWithTag(TAG_PROGRESS_SLIDER_PREVIEW_POPUP, useUnmergedTree = true)

    private val SemanticsNodeInteractionsProvider.cursorVisible
        get() = onNodeWithTag(TAG_CURSOR_VISIBILITY_EFFECT_VISIBLE, useUnmergedTree = true)

    private val SemanticsNodeInteractionsProvider.cursorInvisible
        get() = onNodeWithTag(TAG_CURSOR_VISIBILITY_EFFECT_INVISIBLE, useUnmergedTree = true)

    @Composable
    private fun Player(gestureFamily: GestureFamily = GestureFamily.MOUSE) {
        ProvideCompositionLocalsForPreview(colorScheme = aniDarkColorTheme()) {
            val scope = rememberCoroutineScope()
            val playerState = remember {
                DummyPlayerState(scope.coroutineContext)
            }
            Row {
                EpisodeVideoImpl(
                    playerState = playerState,
                    expanded = true,
                    hasNextEpisode = true,
                    onClickNextEpisode = {},
                    videoControllerState = controllerState,
                    title = { Text("Title") },
                    danmakuHostState = remember { DanmakuHostState() },
                    danmakuEnabled = false,
                    onToggleDanmaku = {},
                    videoLoadingState = { VideoLoadingState.Succeed(isBt = true) },
                    danmakuConfig = { DanmakuConfig.Default },
                    onClickFullScreen = {},
                    onExitFullscreen = {},
                    danmakuEditor = {},
                    configProvider = { VideoScaffoldConfig.Default },
                    onClickScreenshot = {},
                    detachedProgressSlider = {
                        PlayerControllerDefaults.MediaProgressSlider(
                            progressSliderState,
                            cacheProgressState = playerState.cacheProgress,
                            enabled = false,
                        )
                    },
                    progressSliderState = progressSliderState,
                    mediaSelectorPresentation = rememberTestMediaSelectorPresentation(),
                    mediaSourceResultsPresentation = rememberTestMediaSourceResults(),
                    episodeSelectorState = rememberTestEpisodeSelectorState(),
                    mediaSourceInfoProvider = rememberTestMediaSourceInfoProvider(),
                    leftBottomTips = {},
                    modifier = Modifier.weight(1f),
<<<<<<< HEAD
                    danmakuRegexFilterState = createDanmakuRegexFilterState(),
=======
                    danmakuFrozen = true,
                    gestureFamily = gestureFamily,
>>>>>>> 69b3d5ca
                )

                Column(Modifier.fillMaxHeight().requiredWidth(100.dp)) {
                    Text("Dummy")
                }
            }
        }
    }

    /**
     * 初始 controller visible, 会显示指针
     */
    @Test
    fun `initial controller visible`() = runAniComposeUiTest {
        controllerState.toggleFullVisible(true)
        setContent {
            Player()
        }
        runOnIdle {
            waitUntil { cursorVisible.exists() }
        }
    }

    /**
     * 初始 controller invisible, 但因为鼠标没有 hover 到视频, 也会显示指针
     */
    @Test
    fun `initial controller invisible`() = runAniComposeUiTest {
        controllerState.toggleFullVisible(false)
        setContent {
            Player()
        }
        runOnIdle {
            waitUntil { cursorVisible.exists() } // 因为没有 hover
        }
    }

    /**
     * 初始 controller invisible, 但因为鼠标没有 hover 到视频, 也会显示指针.
     * 当鼠标滑入视频 (并且 controller 也显示几秒隐藏后), 会显示指针
     */
    @Test
    fun `initial controller invisible and hover`() = runAniComposeUiTest {
        controllerState.toggleFullVisible(false)
        setContent {
            Player()
        }
        runOnIdle {
            waitUntil { cursorVisible.exists() } // 因为没有 hover
        }
        runOnIdle {
            onRoot().performMouseInput {
                moveTo(center)
            }
        } // 这里不会因为滑动鼠标而显示 controller 进而显示 cursor, 因为会自动 advance 时间跳过状态
        runOnIdle {
            waitUntil { cursorInvisible.exists() }
        }
    }

    /**
     * 滑出视频区域后显示指针
     */
    @Test
    fun `show cursor when outside of video`() = runAniComposeUiTest {
        controllerState.toggleFullVisible(false)
        setContent {
            Player()
        }
        runOnIdle {
            waitUntil { cursorVisible.exists() } // 因为没有 hover
        }
        runOnIdle {
            onRoot().performMouseInput {
                moveTo(center)
            }
        }
        runOnIdle {
            waitUntil { cursorInvisible.exists() } // hover 了
        }
        runOnIdle {
            onRoot().performMouseInput {
                moveTo(centerRight) // 移出视频区域
            }
        }
        runOnIdle {
            assertEquals(ControllerVisibility.Invisible, controllerState.visibility)
            waitUntil { cursorVisible.exists() }
        }
    }

    /**
     * 在 controller visible 时鼠标滑入播放器, 等待几秒后隐藏 controller, 同时隐藏 cursor
     */
    @Test
    fun `hide cursor after some seconds`() = runAniComposeUiTest {
        controllerState.toggleFullVisible(true)
        setContent {
            Player(gestureFamily = GestureFamily.MOUSE)
        }
        val root = onAllNodes(isRoot()).onFirst()
        runOnIdle {
            assertEquals(true, controllerState.visibility.topBar)
            waitUntil { cursorVisible.exists() } // 因为没有 hover
            root.performMouseInput {
                moveTo(centerRight) // 初始在视频外面
            }
        }
        mainClock.autoAdvance = false
        runOnIdle {
            root.performMouseInput {
                moveTo(center)
            }
            // 目前的 controller mouseHoverForController 依赖 Move 事件, 但 compose 似乎有点问题
            // 所以额外广播一个事件
            root.performTouchInput {
                swipe(center, center - Offset(1f, 1f))
            }
        }
        runOnIdle {
            assertEquals(true, controllerState.visibility.topBar)
            waitUntil { cursorVisible.exists() }
        }
        runOnIdle {
            mainClock.advanceTimeBy((VIDEO_GESTURE_MOUSE_MOVE_SHOW_CONTROLLER_DURATION + 1.seconds).inWholeMilliseconds)
            mainClock.autoAdvance = true
        }
        runOnIdle {
            waitUntil { topBar.doesNotExist() }
            waitUntil { cursorInvisible.doesNotExist() }
            assertEquals(false, controllerState.visibility.topBar)
        }
    }
}<|MERGE_RESOLUTION|>--- conflicted
+++ resolved
@@ -114,12 +114,9 @@
                     mediaSourceInfoProvider = rememberTestMediaSourceInfoProvider(),
                     leftBottomTips = {},
                     modifier = Modifier.weight(1f),
-<<<<<<< HEAD
                     danmakuRegexFilterState = createDanmakuRegexFilterState(),
-=======
                     danmakuFrozen = true,
                     gestureFamily = gestureFamily,
->>>>>>> 69b3d5ca
                 )
 
                 Column(Modifier.fillMaxHeight().requiredWidth(100.dp)) {
