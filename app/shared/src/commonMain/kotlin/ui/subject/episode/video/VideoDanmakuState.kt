package me.him188.ani.app.ui.subject.episode.video

import androidx.compose.runtime.Stable
import androidx.compose.runtime.State
import androidx.compose.runtime.derivedStateOf
import androidx.compose.runtime.getValue
import androidx.compose.runtime.mutableStateOf
import androidx.compose.runtime.setValue
import kotlinx.coroutines.CancellationException
import kotlinx.coroutines.CoroutineScope
import kotlinx.coroutines.Dispatchers
import kotlinx.coroutines.flow.Flow
import kotlinx.coroutines.flow.MutableStateFlow
import kotlinx.coroutines.flow.SharingStarted
import kotlinx.coroutines.flow.StateFlow
import kotlinx.coroutines.flow.distinctUntilChanged
import kotlinx.coroutines.flow.first
import kotlinx.coroutines.flow.flatMapLatest
import kotlinx.coroutines.flow.mapLatest
import kotlinx.coroutines.flow.transformLatest
import kotlinx.coroutines.launch
import kotlinx.coroutines.withContext
import me.him188.ani.app.data.models.danmaku.DanmakuFilterConfig
import me.him188.ani.app.data.models.danmaku.DanmakuRegexFilter
import me.him188.ani.app.data.models.episode.EpisodeInfo
import me.him188.ani.app.data.models.episode.displayName
import me.him188.ani.app.data.models.subject.SubjectInfo
import me.him188.ani.app.data.repository.DanmakuRegexFilterRepository
import me.him188.ani.app.data.repository.SettingsRepository
import me.him188.ani.app.data.source.danmaku.CombinedDanmakuFetchResult
import me.him188.ani.app.data.source.danmaku.protocol.DanmakuInfo
import me.him188.ani.app.tools.MonoTasker
import me.him188.ani.app.ui.foundation.BackgroundScope
import me.him188.ani.app.ui.foundation.HasBackgroundScope
import me.him188.ani.app.ui.subject.episode.statistics.DanmakuLoadingState
import me.him188.ani.danmaku.api.Danmaku
import me.him188.ani.danmaku.api.DanmakuCollection
import me.him188.ani.danmaku.api.DanmakuEvent
import me.him188.ani.danmaku.api.DanmakuPresentation
import me.him188.ani.danmaku.api.DanmakuSearchRequest
import me.him188.ani.danmaku.api.DanmakuSession
import me.him188.ani.danmaku.api.emptyDanmakuCollection
import me.him188.ani.danmaku.ui.DanmakuConfig
import me.him188.ani.danmaku.ui.DanmakuFilterConfig
import me.him188.ani.danmaku.ui.DanmakuHostState
import me.him188.ani.danmaku.ui.DanmakuRegexFilter
import me.him188.ani.danmaku.ui.DanmakuTrackProperties
import me.him188.ani.danmaku.ui.send
import org.koin.core.component.KoinComponent
import org.koin.core.component.inject
import kotlin.coroutines.CoroutineContext
import kotlin.time.Duration
import kotlin.time.Duration.Companion.milliseconds

@Stable
abstract class DanmakuStatistics {
    abstract val danmakuLoadingState: DanmakuLoadingState

    val isDanmakuLoading by derivedStateOf {
        this.danmakuLoadingState is DanmakuLoadingState.Loading
    }
}

@Stable
class MutableDanmakuStatistics : DanmakuStatistics() {
    override var danmakuLoadingState: DanmakuLoadingState by mutableStateOf(DanmakuLoadingState.Idle)
}

@Stable
class DelegateDanmakuStatistics(
    danmakuLoadingState: State<DanmakuLoadingState>,
) : DanmakuStatistics() {
    override val danmakuLoadingState: DanmakuLoadingState by danmakuLoadingState
}

class LoadDanmakuRequest(
    val subjectInfo: SubjectInfo,
    val episodeInfo: EpisodeInfo,
    val episodeId: Int,
    val filename: String?,
    val fileLength: Long?,
)

@Stable
interface DanmakuLoader {
    val state: StateFlow<DanmakuLoadingState>
    val eventFlow: Flow<DanmakuEvent>

    suspend fun requestRepopulate()
}

@Stable
class DanmakuLoaderImpl(
    requestFlow: Flow<LoadDanmakuRequest?>,
    currentPosition: Flow<Duration>,
    danmakuFilterConfig: Flow<DanmakuFilterConfig>,
    danmakuRegexFilterList: Flow<List<DanmakuRegexFilter>>,
    private val onFetch: suspend (request: DanmakuSearchRequest) -> CombinedDanmakuFetchResult,
    parentCoroutineContext: CoroutineContext,
) : HasBackgroundScope by BackgroundScope(parentCoroutineContext), DanmakuLoader, KoinComponent {
    override val state: MutableStateFlow<DanmakuLoadingState> = MutableStateFlow(DanmakuLoadingState.Idle)

    private val danmakuRegexFilterRepository: DanmakuRegexFilterRepository by inject()

    private val settingsRepository: SettingsRepository by inject()

    val danmakuRegexFilterList: Flow<List<DanmakuRegexFilter>> =
        danmakuRegexFilterRepository.flow

    val danmkaFilterConfig: Flow<DanmakuFilterConfig> =
        settingsRepository.danmakuFilterConfig.flow

    private val collectionFlow: Flow<DanmakuCollection> =
        requestFlow.distinctUntilChanged().transformLatest { request ->
            emit(emptyDanmakuCollection()) // 每次更换 mediaFetchSession 时 (ep 变更), 首先清空历史弹幕

            if (request == null) {
                state.value = DanmakuLoadingState.Idle
                return@transformLatest
            }
            state.value = DanmakuLoadingState.Loading
            val filename = request.filename
            try {
                val subject = request.subjectInfo
                val episode = request.episodeInfo
                val result = onFetch(
                    DanmakuSearchRequest(
                        subjectId = subject.id,
                        subjectPrimaryName = subject.displayName,
                        subjectNames = subject.allNames,
                        subjectPublishDate = subject.airDate,
                        episodeId = episode.id,
                        episodeSort = episode.sort,
                        episodeEp = episode.ep,
                        episodeName = episode.displayName,
                        filename = filename,
                        fileHash = "aa".repeat(16),
                        fileSize = request.fileLength,
                        videoDuration = 0.milliseconds,
                    ),
                )
                state.value = DanmakuLoadingState.Success(result.matchInfos)
                emit(result.danmakuCollection)
            } catch (e: CancellationException) {
                state.value = DanmakuLoadingState.Idle
                throw e
            } catch (e: Throwable) {
                state.value = DanmakuLoadingState.Failed(e)
                throw e
            }
        }.shareInBackground(started = SharingStarted.Lazily)

    private val sessionFlow: Flow<DanmakuSession> = collectionFlow.mapLatest { session ->
<<<<<<< HEAD
        session.at(progress = currentPosition, danmakuFilterConfig = danmkaFilterConfig, danmakuRegexFilterList = danmakuRegexFilterList)
=======
        session.at(
            progress = currentPosition,
            danmakuRegexFilterList = danmakuRegexFilterList,
            danmakuFilterConfig = danmakuFilterConfig,
        )
>>>>>>> 4acf4713
    }.shareInBackground(started = SharingStarted.Lazily)

    override val eventFlow: Flow<DanmakuEvent> = sessionFlow.flatMapLatest { it.events }
    override suspend fun requestRepopulate() {
        sessionFlow.first().requestRepopulate()
    }
}

@Stable
interface VideoDanmakuState {
    val danmakuHostState: DanmakuHostState
    val config: DanmakuConfig

    val enabled: Boolean
    val isSettingEnabled: Boolean
    fun setEnabled(enabled: Boolean)

    var danmakuEditorText: String

    val isSending: Boolean
    fun sendAsync(info: DanmakuInfo, then: (suspend () -> Unit)? = null)
}

@Stable
class VideoDanmakuStateImpl(
    danmakuEnabled: State<Boolean>,
    danmakuConfig: State<DanmakuConfig>,
    private val onSend: suspend (info: DanmakuInfo) -> Danmaku,
    private val onSetEnabled: suspend (enabled: Boolean) -> Unit,
    private val onHideController: () -> Unit,
    private val backgroundScope: CoroutineScope,
    danmakuTrackProperties: DanmakuTrackProperties = DanmakuTrackProperties.Default,
) : VideoDanmakuState {
    override val danmakuHostState: DanmakuHostState = DanmakuHostState(danmakuTrackProperties)

    override val enabled: Boolean by danmakuEnabled
    override val isSettingEnabled: Boolean get() = setEnabledTasker.isRunning
    private val setEnabledTasker = MonoTasker(backgroundScope)
    override fun setEnabled(enabled: Boolean) {
        setEnabledTasker.launch {
            onSetEnabled(enabled)
        }
    }

    override var danmakuEditorText: String by mutableStateOf("")

    override val config by danmakuConfig

    private val sendDanmakuTasker = MonoTasker(backgroundScope)
    override val isSending: Boolean get() = sendDanmakuTasker.isRunning

    override fun sendAsync(
        info: DanmakuInfo,
        then: (suspend () -> Unit)?
    ) {
        sendDanmakuTasker.launch {
            val danmaku = onSend(info)
            try {
                backgroundScope.launch {
                    // 如果用户此时暂停了视频, 这里就会一直挂起, 所以单独开一个
                    danmakuHostState.send(DanmakuPresentation(danmaku, isSelf = true))
                }
                onHideController()
                withContext(Dispatchers.Main) {
                    then?.invoke()
                }
            } catch (e: Throwable) {
                withContext(Dispatchers.Main) {
                    danmakuEditorText = info.text
                }
            }
        }
    }
}<|MERGE_RESOLUTION|>--- conflicted
+++ resolved
@@ -25,8 +25,6 @@
 import me.him188.ani.app.data.models.episode.EpisodeInfo
 import me.him188.ani.app.data.models.episode.displayName
 import me.him188.ani.app.data.models.subject.SubjectInfo
-import me.him188.ani.app.data.repository.DanmakuRegexFilterRepository
-import me.him188.ani.app.data.repository.SettingsRepository
 import me.him188.ani.app.data.source.danmaku.CombinedDanmakuFetchResult
 import me.him188.ani.app.data.source.danmaku.protocol.DanmakuInfo
 import me.him188.ani.app.tools.MonoTasker
@@ -41,13 +39,9 @@
 import me.him188.ani.danmaku.api.DanmakuSession
 import me.him188.ani.danmaku.api.emptyDanmakuCollection
 import me.him188.ani.danmaku.ui.DanmakuConfig
-import me.him188.ani.danmaku.ui.DanmakuFilterConfig
 import me.him188.ani.danmaku.ui.DanmakuHostState
-import me.him188.ani.danmaku.ui.DanmakuRegexFilter
 import me.him188.ani.danmaku.ui.DanmakuTrackProperties
 import me.him188.ani.danmaku.ui.send
-import org.koin.core.component.KoinComponent
-import org.koin.core.component.inject
 import kotlin.coroutines.CoroutineContext
 import kotlin.time.Duration
 import kotlin.time.Duration.Companion.milliseconds
@@ -97,18 +91,8 @@
     danmakuRegexFilterList: Flow<List<DanmakuRegexFilter>>,
     private val onFetch: suspend (request: DanmakuSearchRequest) -> CombinedDanmakuFetchResult,
     parentCoroutineContext: CoroutineContext,
-) : HasBackgroundScope by BackgroundScope(parentCoroutineContext), DanmakuLoader, KoinComponent {
+) : HasBackgroundScope by BackgroundScope(parentCoroutineContext), DanmakuLoader {
     override val state: MutableStateFlow<DanmakuLoadingState> = MutableStateFlow(DanmakuLoadingState.Idle)
-
-    private val danmakuRegexFilterRepository: DanmakuRegexFilterRepository by inject()
-
-    private val settingsRepository: SettingsRepository by inject()
-
-    val danmakuRegexFilterList: Flow<List<DanmakuRegexFilter>> =
-        danmakuRegexFilterRepository.flow
-
-    val danmkaFilterConfig: Flow<DanmakuFilterConfig> =
-        settingsRepository.danmakuFilterConfig.flow
 
     private val collectionFlow: Flow<DanmakuCollection> =
         requestFlow.distinctUntilChanged().transformLatest { request ->
@@ -151,15 +135,11 @@
         }.shareInBackground(started = SharingStarted.Lazily)
 
     private val sessionFlow: Flow<DanmakuSession> = collectionFlow.mapLatest { session ->
-<<<<<<< HEAD
-        session.at(progress = currentPosition, danmakuFilterConfig = danmkaFilterConfig, danmakuRegexFilterList = danmakuRegexFilterList)
-=======
         session.at(
             progress = currentPosition,
             danmakuRegexFilterList = danmakuRegexFilterList,
             danmakuFilterConfig = danmakuFilterConfig,
         )
->>>>>>> 4acf4713
     }.shareInBackground(started = SharingStarted.Lazily)
 
     override val eventFlow: Flow<DanmakuEvent> = sessionFlow.flatMapLatest { it.events }
