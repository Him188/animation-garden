package me.him188.ani.app.ui.subject.episode.video.settings

import androidx.compose.foundation.layout.padding
import androidx.compose.runtime.Composable
import androidx.compose.runtime.getValue
import androidx.compose.runtime.mutableStateOf
import androidx.compose.runtime.remember
import androidx.compose.runtime.setValue
import androidx.compose.ui.Modifier
import androidx.compose.ui.tooling.preview.Devices
import androidx.compose.ui.tooling.preview.Preview
import androidx.compose.ui.unit.dp
import androidx.lifecycle.viewmodel.compose.viewModel
import me.him188.ani.app.ui.foundation.ProvideCompositionLocalsForPreview

@Preview
@Composable
private fun PreviewEpisodeVideoSettings() {
    ProvideCompositionLocalsForPreview {
        EpisodeVideoSettings(
<<<<<<< HEAD
            remember {
                EpisodeVideoSettingsViewModel()
            },
            { },
=======
            remember { EpisodeVideoSettingsViewModel() },
>>>>>>> 69b3d5ca
        )
    }
}

@Preview(heightDp = 200)
@Composable
private fun PreviewEpisodeVideoSettingsSmall() {
    ProvideCompositionLocalsForPreview {
        EpisodeVideoSettings(
<<<<<<< HEAD
            remember {
                EpisodeVideoSettingsViewModel()
            },
            { },
=======
            remember { EpisodeVideoSettingsViewModel() },
>>>>>>> 69b3d5ca
        )
    }
}

@Preview(device = Devices.TABLET)
@Preview
@Composable
private fun PreviewEpisodeVideoSettingsSideSheet() = ProvideCompositionLocalsForPreview {
    var showSettings by remember { mutableStateOf(true) }
    if (showSettings) {
        EpisodeVideoSettingsSideSheet(
            onDismissRequest = { showSettings = false },
        ) {
            EpisodeVideoSettings(
<<<<<<< HEAD
                rememberViewModel { EpisodeVideoSettingsViewModel() },
                { },
=======
                remember { EpisodeVideoSettingsViewModel() },
>>>>>>> 69b3d5ca
                Modifier.padding(8.dp),
            )
        }
    }
}<|MERGE_RESOLUTION|>--- conflicted
+++ resolved
@@ -18,14 +18,8 @@
 private fun PreviewEpisodeVideoSettings() {
     ProvideCompositionLocalsForPreview {
         EpisodeVideoSettings(
-<<<<<<< HEAD
-            remember {
-                EpisodeVideoSettingsViewModel()
-            },
+            remember { EpisodeVideoSettingsViewModel() },
             { },
-=======
-            remember { EpisodeVideoSettingsViewModel() },
->>>>>>> 69b3d5ca
         )
     }
 }
@@ -35,14 +29,8 @@
 private fun PreviewEpisodeVideoSettingsSmall() {
     ProvideCompositionLocalsForPreview {
         EpisodeVideoSettings(
-<<<<<<< HEAD
-            remember {
-                EpisodeVideoSettingsViewModel()
-            },
+            remember { EpisodeVideoSettingsViewModel() },
             { },
-=======
-            remember { EpisodeVideoSettingsViewModel() },
->>>>>>> 69b3d5ca
         )
     }
 }
@@ -57,12 +45,8 @@
             onDismissRequest = { showSettings = false },
         ) {
             EpisodeVideoSettings(
-<<<<<<< HEAD
-                rememberViewModel { EpisodeVideoSettingsViewModel() },
+                remember { EpisodeVideoSettingsViewModel() },
                 { },
-=======
-                remember { EpisodeVideoSettingsViewModel() },
->>>>>>> 69b3d5ca
                 Modifier.padding(8.dp),
             )
         }
