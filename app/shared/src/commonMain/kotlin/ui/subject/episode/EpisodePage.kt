package me.him188.ani.app.ui.subject.episode

import androidx.compose.animation.AnimatedVisibility
import androidx.compose.animation.fadeIn
import androidx.compose.animation.fadeOut
import androidx.compose.desktop.ui.tooling.preview.Preview
import androidx.compose.foundation.background
import androidx.compose.foundation.layout.Arrangement
import androidx.compose.foundation.layout.Box
import androidx.compose.foundation.layout.BoxWithConstraints
import androidx.compose.foundation.layout.Column
import androidx.compose.foundation.layout.Row
import androidx.compose.foundation.layout.WindowInsets
import androidx.compose.foundation.layout.fillMaxHeight
import androidx.compose.foundation.layout.fillMaxSize
import androidx.compose.foundation.layout.fillMaxWidth
import androidx.compose.foundation.layout.height
import androidx.compose.foundation.layout.imePadding
import androidx.compose.foundation.layout.navigationBarsPadding
import androidx.compose.foundation.layout.padding
import androidx.compose.foundation.layout.statusBarsPadding
import androidx.compose.foundation.layout.width
import androidx.compose.foundation.lazy.LazyListState
import androidx.compose.foundation.lazy.rememberLazyListState
import androidx.compose.foundation.pager.HorizontalPager
import androidx.compose.foundation.pager.PagerState
import androidx.compose.foundation.pager.rememberPagerState
import androidx.compose.foundation.rememberScrollState
import androidx.compose.foundation.verticalScroll
import androidx.compose.material3.HorizontalDivider
import androidx.compose.material3.MaterialTheme
import androidx.compose.material3.ModalBottomSheet
import androidx.compose.material3.OutlinedTextFieldDefaults
import androidx.compose.material3.Scaffold
import androidx.compose.material3.SecondaryScrollableTabRow
import androidx.compose.material3.Surface
import androidx.compose.material3.Tab
import androidx.compose.material3.TabRowDefaults
import androidx.compose.material3.Text
import androidx.compose.runtime.Composable
import androidx.compose.runtime.CompositionLocalProvider
import androidx.compose.runtime.LaunchedEffect
import androidx.compose.runtime.derivedStateOf
import androidx.compose.runtime.getValue
import androidx.compose.runtime.mutableStateOf
import androidx.compose.runtime.remember
import androidx.compose.runtime.rememberCoroutineScope
import androidx.compose.runtime.rememberUpdatedState
import androidx.compose.runtime.saveable.rememberSaveable
import androidx.compose.runtime.setValue
import androidx.compose.ui.Alignment
import androidx.compose.ui.Modifier
import androidx.compose.ui.focus.FocusRequester
import androidx.compose.ui.focus.focusRequester
import androidx.compose.ui.focus.onFocusChanged
import androidx.compose.ui.graphics.Color
import androidx.compose.ui.graphics.toArgb
import androidx.compose.ui.unit.coerceIn
import androidx.compose.ui.unit.dp
import kotlinx.coroutines.CoroutineScope
import kotlinx.coroutines.launch
import me.him188.ani.app.data.source.danmaku.protocol.DanmakuInfo
import me.him188.ani.app.data.source.danmaku.protocol.DanmakuLocation
import me.him188.ani.app.navigation.LocalBrowserNavigator
import me.him188.ani.app.navigation.LocalNavigator
import me.him188.ani.app.platform.LocalContext
import me.him188.ani.app.platform.currentPlatform
import me.him188.ani.app.platform.isMobile
import me.him188.ani.app.platform.setRequestFullScreen
import me.him188.ani.app.platform.window.LocalPlatformWindow
import me.him188.ani.app.tools.rememberUiMonoTasker
import me.him188.ani.app.ui.external.placeholder.placeholder
import me.him188.ani.app.ui.foundation.ImageViewer
import me.him188.ani.app.ui.foundation.LocalImageViewerHandler
import me.him188.ani.app.ui.foundation.LocalIsPreviewing
import me.him188.ani.app.ui.foundation.ProvideCompositionLocalsForPreview
import me.him188.ani.app.ui.foundation.effects.OnLifecycleEvent
import me.him188.ani.app.ui.foundation.effects.ScreenOnEffect
import me.him188.ani.app.ui.foundation.effects.ScreenRotationEffect
import me.him188.ani.app.ui.foundation.isInDebugMode
import me.him188.ani.app.ui.foundation.layout.LocalLayoutMode
import me.him188.ani.app.ui.foundation.pagerTabIndicatorOffset
import me.him188.ani.app.ui.foundation.rememberImageViewerHandler
import me.him188.ani.app.ui.foundation.rememberViewModel
import me.him188.ani.app.ui.foundation.richtext.RichTextDefaults
import me.him188.ani.app.ui.foundation.theme.weaken
import me.him188.ani.app.ui.foundation.widgets.LocalToaster
import me.him188.ani.app.ui.subject.components.comment.CommentContext
import me.him188.ani.app.ui.subject.components.comment.CommentEditorState
import me.him188.ani.app.ui.subject.components.comment.CommentState
import me.him188.ani.app.ui.subject.episode.comments.EpisodeCommentColumn
import me.him188.ani.app.ui.subject.episode.comments.EpisodeEditCommentSheet
import me.him188.ani.app.ui.subject.episode.danmaku.DanmakuEditor
import me.him188.ani.app.ui.subject.episode.danmaku.DummyDanmakuEditor
import me.him188.ani.app.ui.subject.episode.details.EpisodeDetails
import me.him188.ani.app.ui.subject.episode.notif.VideoNotifEffect
import me.him188.ani.app.ui.subject.episode.video.VideoDanmakuState
import me.him188.ani.app.ui.subject.episode.video.topbar.EpisodePlayerTitle
import me.him188.ani.app.videoplayer.ui.VideoControllerState
import me.him188.ani.app.videoplayer.ui.progress.PlayerControllerDefaults
import me.him188.ani.app.videoplayer.ui.progress.PlayerControllerDefaults.randomDanmakuPlaceholder
import me.him188.ani.app.videoplayer.ui.progress.rememberMediaProgressSliderState
import moe.tlaster.precompose.flow.collectAsStateWithLifecycle
import moe.tlaster.precompose.lifecycle.Lifecycle
import moe.tlaster.precompose.navigation.BackHandler


/**
 * 番剧详情 (播放) 页面
 */
@Composable
fun EpisodeScene(
    viewModel: EpisodeViewModel,
    modifier: Modifier = Modifier,
) {
    Column(modifier.fillMaxSize()) {
        Scaffold(
            contentWindowInsets = WindowInsets(0.dp),
        ) {
            EpisodeSceneContent(
                viewModel,
                Modifier,
            )
        }
    }
}

@Composable
private fun EpisodeSceneContent(
    vm: EpisodeViewModel,
    modifier: Modifier = Modifier,
) {
    // 处理当用户点击返回键时, 如果是全屏, 则退出全屏
    val navigator = LocalNavigator.current
    BackHandler {
        vm.stopPlaying()
        navigator.navigator.goBack()
    }

    // 按返回退出全屏
    val context by rememberUpdatedState(LocalContext.current)
    val window = LocalPlatformWindow.current
    val scope = rememberCoroutineScope()
    BackHandler(enabled = vm.isFullscreen) {
        scope.launch {
            context.setRequestFullScreen(window, false)
            vm.isFullscreen = false
        }
    }

    // image viewer
    val imageViewer = rememberImageViewerHandler()
    BackHandler(enabled = imageViewer.viewing.value) { imageViewer.clear() }

    val playbackState by vm.playerState.state.collectAsStateWithLifecycle()
    if (playbackState.isPlaying) {
        ScreenOnEffect()
    }

    AutoPauseEffect(vm)

    VideoNotifEffect(vm)

    if (vm.videoScaffoldConfig.autoFullscreenOnLandscapeMode && isInDebugMode()) {
        ScreenRotationEffect {
            vm.isFullscreen = it
        }
    }

    BoxWithConstraints(modifier) {
        val layoutMode by rememberUpdatedState(LocalLayoutMode.current)
        val isVeryWide by remember {
            derivedStateOf { layoutMode.deviceSize.width / layoutMode.deviceSize.height >= 1200f / 770 }
        }
        CompositionLocalProvider(LocalImageViewerHandler provides imageViewer) {
            when {
                isVeryWide || layoutMode.showLandscapeUI -> EpisodeSceneTabletVeryWide(vm, Modifier.fillMaxSize())
                else -> EpisodeSceneContentPhone(vm, Modifier.fillMaxSize())
            }
        }
        ImageViewer(imageViewer) { imageViewer.clear() }
    }

    vm.videoSourceResolver.ComposeContent()
}

@Composable
private fun EpisodeSceneTabletVeryWide(
    vm: EpisodeViewModel,
    modifier: Modifier = Modifier,
) {
    var showEditCommentSheet by rememberSaveable { mutableStateOf(false) }
    var didSetPaused by rememberSaveable { mutableStateOf(false) }

    val pauseOnPlaying: () -> Unit = {
        if (vm.playerState.state.value.isPlaying) {
            didSetPaused = true
            vm.playerState.pause()
        } else {
            didSetPaused = false
        }
    }
    val tryUnpause: () -> Unit = {
        if (didSetPaused) {
            didSetPaused = false
            vm.playerState.resume()
        }
    }

    BoxWithConstraints {
        val maxWidth = maxWidth
        Row(
            modifier
                .then(
                    if (vm.isFullscreen) Modifier.fillMaxSize()
                    else Modifier.navigationBarsPadding(),
                ),
        ) {
            EpisodeVideo(
                vm,
                vm.videoControllerState,
                expanded = true,
                modifier = Modifier.weight(1f).fillMaxHeight(),
                maintainAspectRatio = false,
            )

            if (vm.isFullscreen) {
                return@Row
            }

            val pagerState = rememberPagerState(initialPage = 0) { 2 }
            val scope = rememberCoroutineScope()

            Column(Modifier.width(width = (maxWidth * 0.25f).coerceIn(340.dp, 460.dp))) {
                TabRow(pagerState, scope, { vm.episodeCommentState.count }, Modifier.fillMaxWidth())
                HorizontalDivider(color = MaterialTheme.colorScheme.outlineVariant.weaken())

                HorizontalPager(
                    state = pagerState,
                    Modifier.fillMaxSize(),
                    userScrollEnabled = currentPlatform.isMobile(),
                ) { index ->
                    when (index) {
                        0 -> Box(Modifier.fillMaxSize().verticalScroll(rememberScrollState())) {
                            EpisodeDetails(
                                vm.episodeDetailsState,
                                vm.episodeCarouselState,
                                vm.editableSubjectCollectionTypeState,
                                vm.danmakuStatistics,
                                vm.videoStatistics,
                                vm.mediaSelectorPresentation,
                                vm.mediaSourceResultsPresentation,
                                vm.authState,
                            )
                        }

                        1 -> EpisodeCommentColumn(
                            commentState = vm.episodeCommentState,
                            commentEditorState = vm.commentEditorState,
                            subjectId = vm.subjectId,
                            episodeId = vm.episodePresentation.episodeId,
                            setShowEditCommentSheet = { showEditCommentSheet = it },
                            pauseOnPlaying = pauseOnPlaying,
                            lazyListState = vm.commentLazyListState,
                        )
                    }
                }
            }
        }
    }
    if (showEditCommentSheet) {
        EpisodeEditCommentSheet(
            state = vm.commentEditorState,
            onDismiss = {
                showEditCommentSheet = false
                tryUnpause()
            },
        )
    }
}

@Composable
private fun TabRow(
    pagerState: PagerState,
    scope: CoroutineScope,
    commentCount: () -> Int?,
    modifier: Modifier = Modifier,
    containerColor: Color = MaterialTheme.colorScheme.surface,
) {
    SecondaryScrollableTabRow(
        selectedTabIndex = pagerState.currentPage,
        modifier,
        indicator = @Composable { tabPositions ->
            TabRowDefaults.PrimaryIndicator(
                Modifier.pagerTabIndicatorOffset(pagerState, tabPositions),
            )
        },
        containerColor = containerColor,
        edgePadding = 0.dp,
        divider = {},
    ) {
        Tab(
            selected = pagerState.currentPage == 0,
            onClick = { scope.launch { pagerState.animateScrollToPage(0) } },
            text = { Text("详情", softWrap = false) },
            selectedContentColor = MaterialTheme.colorScheme.primary,
            unselectedContentColor = MaterialTheme.colorScheme.onSurface,
        )
        Tab(
            selected = pagerState.currentPage == 1,
            onClick = { scope.launch { pagerState.animateScrollToPage(1) } },
            text = {
                val text by remember(commentCount) {
                    derivedStateOf {
                        val count = commentCount()
                        if (count == null) "评论" else "评论 $count"
                    }
                }
                Text(text, softWrap = false)
            },
            selectedContentColor = MaterialTheme.colorScheme.primary,
            unselectedContentColor = MaterialTheme.colorScheme.onSurface,
        )
    }
}

@Composable
private fun EpisodeSceneContentPhone(
    vm: EpisodeViewModel,
    modifier: Modifier = Modifier,
) {

    var showDanmakuEditor by rememberSaveable { mutableStateOf(false) }
    var showEditCommentSheet by rememberSaveable { mutableStateOf(false) }
    var didSetPaused by rememberSaveable { mutableStateOf(false) }

    val pauseOnPlaying: () -> Unit = {
        if (vm.videoScaffoldConfig.pauseVideoOnEditDanmaku && vm.playerState.state.value.isPlaying) {
            didSetPaused = true
            vm.playerState.pause()
        } else {
            didSetPaused = false
        }
    }
    val tryUnpause: () -> Unit = {
        if (didSetPaused) {
            didSetPaused = false
            vm.playerState.resume()
        }
    }

    LaunchedEffect(true) {
        vm.episodeCommentState.reload()
    }

    EpisodeSceneContentPhoneScaffold(
        videoOnly = vm.isFullscreen,
        commentCount = { vm.episodeCommentState.count },
        video = {
            EpisodeVideo(vm, vm.videoControllerState, vm.isFullscreen)
        },
        episodeDetails = {
            EpisodeDetails(
                vm.episodeDetailsState,
                vm.episodeCarouselState,
                vm.editableSubjectCollectionTypeState,
                vm.danmakuStatistics,
                vm.videoStatistics,
                vm.mediaSelectorPresentation,
                vm.mediaSourceResultsPresentation,
                vm.authState,
                Modifier.fillMaxSize(),
            )
        },
        commentColumn = {
            EpisodeCommentColumn(
                commentState = vm.episodeCommentState,
                commentEditorState = vm.commentEditorState,
                subjectId = vm.subjectId,
                episodeId = vm.episodePresentation.episodeId,
                setShowEditCommentSheet = { showEditCommentSheet = it },
                pauseOnPlaying = pauseOnPlaying,
            )
        },
        modifier.then(if (vm.isFullscreen) Modifier.fillMaxSize() else Modifier.navigationBarsPadding()),
        tabRowContent = {
            DummyDanmakuEditor(
                onClick = {
                    showDanmakuEditor = true
                    pauseOnPlaying()
                },
            )
        },
    )

    if (showDanmakuEditor) {
        val focusRequester = remember { FocusRequester() }
        val dismiss = {
            showDanmakuEditor = false
            tryUnpause()
        }
        ModalBottomSheet(
            onDismissRequest = dismiss,
        ) {
            DetachedDanmakuEditorLayout(
                vm.danmaku,
                onSend = { text ->
                    vm.danmaku.danmakuEditorText = ""
                    vm.danmaku.sendAsync(
                        DanmakuInfo(
                            vm.playerState.getExactCurrentPositionMillis(),
                            text = text,
                            color = Color.White.toArgb(),
                            location = DanmakuLocation.NORMAL,
                        ),
                    ) {
                        dismiss()
                    }
                },
                focusRequester,
                Modifier.imePadding(),
            )
            LaunchedEffect(true) {
                focusRequester.requestFocus()
            }
        }
    }

    if (showEditCommentSheet) {
        EpisodeEditCommentSheet(
            vm.commentEditorState,
            onDismiss = {
                showEditCommentSheet = false
                tryUnpause()
            },
        )
    }
}

@Composable
private fun DetachedDanmakuEditorLayout(
    videoDanmakuState: VideoDanmakuState,
    onSend: (text: String) -> Unit,
    focusRequester: FocusRequester,
    modifier: Modifier = Modifier,
) {
    Column(modifier.padding(all = 16.dp), verticalArrangement = Arrangement.spacedBy(16.dp)) {
        Text("发送弹幕", style = MaterialTheme.typography.titleMedium)
        DanmakuEditor(
            text = videoDanmakuState.danmakuEditorText,
            onTextChange = { videoDanmakuState.danmakuEditorText = it },
            isSending = videoDanmakuState.isSending,
            placeholderText = remember { randomDanmakuPlaceholder() },
            onSend = onSend,
            Modifier.fillMaxWidth().focusRequester(focusRequester),
            colors = OutlinedTextFieldDefaults.colors(),
        )
    }
}

@Composable
fun EpisodeSceneContentPhoneScaffold(
    videoOnly: Boolean,
    commentCount: () -> Int?,
    video: @Composable () -> Unit,
    episodeDetails: @Composable () -> Unit,
    commentColumn: @Composable () -> Unit,
    modifier: Modifier = Modifier,
    tabRowContent: @Composable () -> Unit = {},
) {
    Column(modifier) {
        video()

        if (videoOnly) {
            return@Column
        }

        val pagerState = rememberPagerState(initialPage = 0) { 2 }
        val scope = rememberCoroutineScope()

        Column(Modifier.fillMaxSize()) {
            Surface {
                Row {
                    TabRow(pagerState, scope, commentCount, Modifier.weight(1f))
                    Box(
                        modifier = Modifier.weight(0.618f) // width
                            .height(48.dp)
                            .padding(vertical = 4.dp, horizontal = 16.dp),
                    ) {
                        Row(Modifier.align(Alignment.CenterEnd)) {
                            tabRowContent()
                        }
                    }
                }
            }
            HorizontalDivider(color = MaterialTheme.colorScheme.outlineVariant.weaken())

            HorizontalPager(state = pagerState, Modifier.fillMaxSize()) { index ->
                when (index) {
                    0 -> Box(Modifier.fillMaxSize().verticalScroll(rememberScrollState())) {
                        episodeDetails()
                    }

                    1 -> Box(Modifier.fillMaxSize()) {
                        commentColumn()
                    }
                }
            }
        }
    }
}

@Composable
private fun EpisodeVideo(
    vm: EpisodeViewModel,
    videoControllerState: VideoControllerState,
    expanded: Boolean,
    modifier: Modifier = Modifier,
    maintainAspectRatio: Boolean = !expanded,
) {
    val context by rememberUpdatedState(LocalContext.current)

    // Don't rememberSavable. 刻意让每次切换都是隐藏的
    OnLifecycleEvent {
        if (it == Lifecycle.State.Active) {
            videoControllerState.toggleFullVisible(false) // 每次切换全屏后隐藏
        }
    }
    val videoDanmakuState = vm.danmaku


    // Refresh every time on configuration change (i.e. switching theme, entering fullscreen)
    val danmakuTextPlaceholder = remember { randomDanmakuPlaceholder() }
    val window = LocalPlatformWindow.current

    val progressSliderState = rememberMediaProgressSliderState(
        vm.playerState,
        onPreview = {
            // not yet supported
        },
        onPreviewFinished = {
            vm.playerState.seekTo(it)
        },
    )
    val scope = rememberCoroutineScope()

    EpisodeVideoImpl(
        vm.playerState,
        expanded = expanded,
        hasNextEpisode = vm.episodeSelectorState.hasNextEpisode,
        onClickNextEpisode = { vm.episodeSelectorState.selectNext() },
        videoControllerState = videoControllerState,
        title = {
            val episode = vm.episodePresentation
            val subject = vm.subjectPresentation
            EpisodePlayerTitle(
                episode.ep,
                episode.title,
                subject.title,
                Modifier.placeholder(episode.isPlaceholder || subject.isPlaceholder),
            )
        },
        danmakuHostState = videoDanmakuState.danmakuHostState,
        danmakuEnabled = videoDanmakuState.enabled,
        onToggleDanmaku = { videoDanmakuState.setEnabled(!videoDanmakuState.enabled) },
        videoLoadingState = { vm.videoStatistics.videoLoadingState },
        danmakuConfig = { videoDanmakuState.config },
        onClickFullScreen = {
            if (vm.isFullscreen) {
                scope.launch {
                    context.setRequestFullScreen(window, false)
                    vm.isFullscreen = false
                }
            } else {
                scope.launch {
                    vm.isFullscreen = true
                    context.setRequestFullScreen(window, true)
                }
            }
        },
        onExitFullscreen = {
            scope.launch {
                context.setRequestFullScreen(window, false)
                vm.isFullscreen = false
            }
        },
        danmakuEditor = {
            val danmakuEditorRequester = remember { Any() }

            /**
             * 是否设置了暂停
             */
            var didSetPaused by rememberSaveable { mutableStateOf(false) }
            DanmakuEditor(
                text = videoDanmakuState.danmakuEditorText,
                onTextChange = { videoDanmakuState.danmakuEditorText = it },
                isSending = videoDanmakuState.isSending,
                placeholderText = danmakuTextPlaceholder,
                onSend = { text ->
                    videoDanmakuState.danmakuEditorText = ""
                    videoDanmakuState.sendAsync(
                        DanmakuInfo(
                            vm.playerState.getExactCurrentPositionMillis(),
                            text = text,
                            color = Color.White.toArgb(),
                            location = DanmakuLocation.NORMAL,
                        ),
                    )
                },
                modifier = Modifier.onFocusChanged {
                    if (it.isFocused) {
                        if (vm.videoScaffoldConfig.pauseVideoOnEditDanmaku && vm.playerState.state.value.isPlaying) {
                            didSetPaused = true
                            vm.playerState.pause()
                        }
                        videoControllerState.setRequestAlwaysOn(danmakuEditorRequester, true)
                    } else {
                        if (didSetPaused) {
                            didSetPaused = false
                            vm.playerState.resume()
                        }
                        videoControllerState.setRequestAlwaysOn(danmakuEditorRequester, false)
                    }
                }.weight(1f),
            )
        },
        configProvider = remember(vm) { { vm.videoScaffoldConfig } },
        modifier = modifier
            .fillMaxWidth().background(Color.Black)
            .then(if (expanded) Modifier.fillMaxSize() else Modifier.statusBarsPadding()),
        maintainAspectRatio = maintainAspectRatio,
        onClickScreenshot = {
            val currentPositionMillis = vm.playerState.currentPositionMillis.value
            val min = currentPositionMillis / 60000
            val sec = (currentPositionMillis - (min * 60000)) / 1000
            val ms = currentPositionMillis - (min * 60000) - (sec * 1000)
            val currentPosition = "${min}m${sec}s${ms}ms"
            // 条目ID-剧集序号-视频时间点.png
            val filename = "${vm.subjectId}-${vm.episodePresentation.ep}-${currentPosition}.png"
            vm.playerState.saveScreenshotFile(filename)
        },
        detachedProgressSlider = {
            PlayerControllerDefaults.MediaProgressSlider(
                progressSliderState,
                cacheProgressState = vm.playerState.cacheProgress,
                enabled = false,
            )
        },
        mediaSelectorPresentation = vm.mediaSelectorPresentation,
        mediaSourceResultsPresentation = vm.mediaSourceResultsPresentation,
        episodeSelectorState = vm.episodeSelectorState,
        progressSliderState = progressSliderState,
<<<<<<< HEAD
        danmakuRegexFilterState = vm.danmakuRegexFilterState,
=======
        mediaSourceInfoProvider = vm.mediaSourceInfoProvider,
>>>>>>> 33f62370
        leftBottomTips = {
            AnimatedVisibility(
                visible = vm.playerSkipOpEdState.showSkipTips,
                enter = fadeIn(),
                exit = fadeOut(),
            ) {
                PlayerControllerDefaults.LeftBottomTips(
                    onClick = {
                        vm.playerSkipOpEdState.cancelSkipOpEd()
                    },
                )
            }
        },
    )
}

@Composable
private fun EpisodeCommentColumn(
    commentState: CommentState,
    commentEditorState: CommentEditorState,
    subjectId: Int,
    episodeId: Int,
    setShowEditCommentSheet: (Boolean) -> Unit,
    pauseOnPlaying: () -> Unit,
    modifier: Modifier = Modifier,
    lazyListState: LazyListState = rememberLazyListState(),
) {
    val context = LocalContext.current
    val toaster = LocalToaster.current
    val browserNavigator = LocalBrowserNavigator.current

    EpisodeCommentColumn(
        state = commentState,
        editCommentStubText = commentEditorState.content,
        modifier = modifier.fillMaxSize(),
        lazyListState = lazyListState,
        onClickReply = {
            setShowEditCommentSheet(true)
            commentEditorState.startEdit(CommentContext.Reply(it))
            pauseOnPlaying()

        },
        onClickUrl = {
            RichTextDefaults.checkSanityAndOpen(it, context, browserNavigator, toaster)
        },
        onClickEditCommentStub = {
            commentEditorState.startEdit(
                CommentContext.Episode(subjectId, episodeId),
            )
            setShowEditCommentSheet(true)
        },
        onClickEditCommentStubEmoji = {
            commentEditorState.startEdit(
                CommentContext.Episode(subjectId, episodeId),
            )
            commentEditorState.toggleStickerPanelState(true)
            setShowEditCommentSheet(true)
        },
    )
}


/**
 * 切后台自动暂停
 */
@Composable
private fun AutoPauseEffect(viewModel: EpisodeViewModel) {
    var pausedVideo by rememberSaveable { mutableStateOf(true) } // live after configuration change
    val isPreviewing by rememberUpdatedState(LocalIsPreviewing.current)

    val autoPauseTasker = rememberUiMonoTasker()
    OnLifecycleEvent {
        if (isPreviewing) return@OnLifecycleEvent
        if (it == Lifecycle.State.InActive || it == Lifecycle.State.Destroyed) {
            if (viewModel.playerState.state.value.isPlaying) {
                pausedVideo = true
                autoPauseTasker.launch {
                    // #160, 切换全屏时视频会暂停半秒
                    // > 这其实是之前写切后台自动暂停导致的，检测了 lifecycle 事件，切全屏和切后台是一样的事件。延迟一下就可以了
                    viewModel.playerState.pause() // 正在播放时, 切到后台自动暂停
                }
            } else {
                // 如果不是正在播放, 则不操作暂停, 当下次切回前台时, 也不要恢复播放
                pausedVideo = false
            }
        } else if (it == Lifecycle.State.Active && pausedVideo) {
            autoPauseTasker.launch {
                viewModel.playerState.resume() // 切回前台自动恢复, 当且仅当之前是自动暂停的
            }
            pausedVideo = false
        } else {
            pausedVideo = false
        }
    }
}

@Preview
@Composable
private fun PreviewEpisodePageDesktop() {
    ProvideCompositionLocalsForPreview {
        val context = LocalContext.current
        val vm = rememberViewModel<EpisodeViewModel> {
            EpisodeViewModel(
                initialSubjectId = 0,
                initialEpisodeId = 0,
                initialIsFullscreen = false,
                context,
            )
        }
        EpisodeScene(vm)
    }
}<|MERGE_RESOLUTION|>--- conflicted
+++ resolved
@@ -650,11 +650,8 @@
         mediaSourceResultsPresentation = vm.mediaSourceResultsPresentation,
         episodeSelectorState = vm.episodeSelectorState,
         progressSliderState = progressSliderState,
-<<<<<<< HEAD
+        mediaSourceInfoProvider = vm.mediaSourceInfoProvider,
         danmakuRegexFilterState = vm.danmakuRegexFilterState,
-=======
-        mediaSourceInfoProvider = vm.mediaSourceInfoProvider,
->>>>>>> 33f62370
         leftBottomTips = {
             AnimatedVisibility(
                 visible = vm.playerSkipOpEdState.showSkipTips,
