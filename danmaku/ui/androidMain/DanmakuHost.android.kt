--- conflicted
+++ resolved
@@ -97,12 +97,8 @@
             }
             VerticalDivider()
             EpisodeVideoSettings(
-<<<<<<< HEAD
                 remember { TestEpisodeVideoSettingsViewModel(config) { config.value = it } },
                 Modifier.width(300.dp)
-=======
-                remember { EpisodeVideoSettingsViewModel() },
->>>>>>> 69b3d5ca
             )
         }
     } else {
@@ -114,13 +110,6 @@
                     remember { TestEpisodeVideoSettingsViewModel(config) { config.value = it } }
                 )
             }
-<<<<<<< HEAD
-=======
-            HorizontalDivider()
-            EpisodeVideoSettings(
-                remember { EpisodeVideoSettingsViewModel() },
-            )
->>>>>>> 69b3d5ca
         }
     }
 }
@@ -144,42 +133,4 @@
             }
         }
     }
-}
-<<<<<<< HEAD
-
-class TestEpisodeVideoSettingsViewModel(
-    private val danmakuConfigState: State<DanmakuConfig>,
-    private val setDanmakuConfig: (DanmakuConfig) -> Unit,
-) : EpisodeVideoSettingsViewModel {
-    override val danmakuConfig: DanmakuConfig by danmakuConfigState
-    override val danmakuRegexFilterList: List<DanmakuRegexFilter> = emptyList()
-    override val danmakuFilterConfig: DanmakuFilterConfig = DanmakuFilterConfig.Default
-    override val isLoading: Boolean = false
-
-    override fun setDanmakuConfig(config: DanmakuConfig) {
-        setDanmakuConfig.invoke(config)
-    }
-
-    override fun addDanmakuRegexFilter(filter: DanmakuRegexFilter) {
-        //Do nothing in preview
-    }
-
-    override fun editDanmakuRegexFilter(id: String, filter: DanmakuRegexFilter) {
-        //Do nothing in preview
-    }
-
-    override fun removeDanmakuRegexFilter(filter: DanmakuRegexFilter) {
-        //Do nothing in preview
-    }
-
-    override fun switchDanmakuRegexFilterCompletely() {
-        //Do nothing in preview
-
-    }
-
-    override fun switchDanmakuRegexFilter(filter: DanmakuRegexFilter) {
-        // Do nothing in preview
-    }
-}
-=======
->>>>>>> 69b3d5ca
+}