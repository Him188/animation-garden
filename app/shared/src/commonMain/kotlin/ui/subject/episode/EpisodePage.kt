package me.him188.ani.app.ui.subject.episode

import androidx.compose.desktop.ui.tooling.preview.Preview
import androidx.compose.foundation.background
import androidx.compose.foundation.layout.Arrangement
import androidx.compose.foundation.layout.Box
import androidx.compose.foundation.layout.BoxWithConstraints
import androidx.compose.foundation.layout.Column
import androidx.compose.foundation.layout.Row
import androidx.compose.foundation.layout.WindowInsets
import androidx.compose.foundation.layout.fillMaxHeight
import androidx.compose.foundation.layout.fillMaxSize
import androidx.compose.foundation.layout.fillMaxWidth
import androidx.compose.foundation.layout.height
import androidx.compose.foundation.layout.imePadding
import androidx.compose.foundation.layout.navigationBarsPadding
import androidx.compose.foundation.layout.padding
import androidx.compose.foundation.layout.statusBarsPadding
import androidx.compose.foundation.layout.width
import androidx.compose.foundation.pager.HorizontalPager
import androidx.compose.foundation.pager.PagerState
import androidx.compose.foundation.pager.rememberPagerState
import androidx.compose.foundation.rememberScrollState
import androidx.compose.foundation.verticalScroll
import androidx.compose.material3.HorizontalDivider
import androidx.compose.material3.MaterialTheme
import androidx.compose.material3.ModalBottomSheet
import androidx.compose.material3.OutlinedTextFieldDefaults
import androidx.compose.material3.Scaffold
import androidx.compose.material3.SecondaryScrollableTabRow
import androidx.compose.material3.SnackbarHost
import androidx.compose.material3.SnackbarHostState
import androidx.compose.material3.Tab
import androidx.compose.material3.TabRowDefaults
import androidx.compose.material3.Text
import androidx.compose.runtime.Composable
import androidx.compose.runtime.CompositionLocalProvider
import androidx.compose.runtime.LaunchedEffect
import androidx.compose.runtime.compositionLocalOf
import androidx.compose.runtime.derivedStateOf
import androidx.compose.runtime.getValue
import androidx.compose.runtime.mutableStateOf
import androidx.compose.runtime.remember
import androidx.compose.runtime.rememberCoroutineScope
import androidx.compose.runtime.rememberUpdatedState
import androidx.compose.runtime.saveable.rememberSaveable
import androidx.compose.runtime.setValue
import androidx.compose.ui.Alignment
import androidx.compose.ui.Modifier
import androidx.compose.ui.focus.FocusRequester
import androidx.compose.ui.focus.focusRequester
import androidx.compose.ui.focus.onFocusChanged
import androidx.compose.ui.graphics.Color
import androidx.compose.ui.graphics.toArgb
import androidx.compose.ui.unit.coerceIn
import androidx.compose.ui.unit.dp
import kotlinx.coroutines.CoroutineScope
import kotlinx.coroutines.launch
import me.him188.ani.app.navigation.LocalNavigator
import me.him188.ani.app.platform.LocalContext
import me.him188.ani.app.platform.setRequestFullScreen
import me.him188.ani.app.tools.rememberUiMonoTasker
import me.him188.ani.app.ui.external.placeholder.placeholder
import me.him188.ani.app.ui.foundation.ImageViewer
import me.him188.ani.app.ui.foundation.LocalImageViewerHandler
import me.him188.ani.app.ui.foundation.LocalIsPreviewing
import me.him188.ani.app.ui.foundation.ProvideCompositionLocalsForPreview
import me.him188.ani.app.ui.foundation.effects.OnLifecycleEvent
import me.him188.ani.app.ui.foundation.effects.ScreenOnEffect
import me.him188.ani.app.ui.foundation.layout.LocalLayoutMode
import me.him188.ani.app.ui.foundation.pagerTabIndicatorOffset
import me.him188.ani.app.ui.foundation.rememberImageViewerHandler
import me.him188.ani.app.ui.foundation.rememberViewModel
import me.him188.ani.app.ui.foundation.theme.weaken
import me.him188.ani.app.ui.subject.episode.comments.EpisodeCommentColumn
import me.him188.ani.app.ui.subject.episode.comments.EpisodeEditCommentSheet
import me.him188.ani.app.ui.subject.episode.danmaku.DanmakuEditor
import me.him188.ani.app.ui.subject.episode.danmaku.DummyDanmakuEditor
import me.him188.ani.app.ui.subject.episode.details.EpisodeDetails
import me.him188.ani.app.ui.subject.episode.notif.VideoNotifEffect
import me.him188.ani.app.ui.subject.episode.video.VideoDanmakuState
import me.him188.ani.app.ui.subject.episode.video.sidesheet.EpisodeSelectorSideSheet
import me.him188.ani.app.ui.subject.episode.video.sidesheet.EpisodeVideoMediaSelectorSideSheet
import me.him188.ani.app.ui.subject.episode.video.topbar.EpisodePlayerTitle
import me.him188.ani.app.videoplayer.ui.VideoControllerState
import me.him188.ani.app.videoplayer.ui.progress.PlayerControllerDefaults.randomDanmakuPlaceholder
import me.him188.ani.danmaku.protocol.DanmakuInfo
import me.him188.ani.danmaku.protocol.DanmakuLocation
import moe.tlaster.precompose.lifecycle.Lifecycle
import moe.tlaster.precompose.navigation.BackHandler


private val LocalSnackbar = compositionLocalOf<SnackbarHostState> {
    error("No SnackbarHostState provided")
}

/**
 * 番剧详情 (播放) 页面
 */
@Composable
fun EpisodeScene(
    viewModel: EpisodeViewModel,
    modifier: Modifier = Modifier,
) {
    Column(modifier.fillMaxSize()) {
        val snackbarHostState = remember { SnackbarHostState() }
        Scaffold(
            snackbarHost = {
                SnackbarHost(snackbarHostState, Modifier.navigationBarsPadding())
            },
            contentWindowInsets = WindowInsets(0.dp),
        ) {
            CompositionLocalProvider(LocalSnackbar provides snackbarHostState) {
                EpisodeSceneContent(
                    viewModel,
                    modifier,
                )
            }
        }
    }
}

@Composable
private fun EpisodeSceneContent(
    vm: EpisodeViewModel,
    modifier: Modifier = Modifier,
) {
    // 处理当用户点击返回键时, 如果是全屏, 则退出全屏
    val navigator = LocalNavigator.current
    BackHandler {
        vm.stopPlaying()
        navigator.navigator.goBack()
    }

    // 按返回退出全屏
    val context by rememberUpdatedState(LocalContext.current)
    BackHandler(enabled = vm.isFullscreen) {
        context.setRequestFullScreen(false)
        vm.isFullscreen = false
    }

    // image viewer
    val imageViewer = rememberImageViewerHandler()
    BackHandler(enabled = imageViewer.viewing.value) { imageViewer.clear() }

    ScreenOnEffect()

    AutoPauseEffect(vm)

    VideoNotifEffect(vm)

    BoxWithConstraints(modifier) {
        val layoutMode by rememberUpdatedState(LocalLayoutMode.current)
        val isVeryWide by remember {
            derivedStateOf { layoutMode.deviceSize.width / layoutMode.deviceSize.height >= 1200f / 770 }
        }
        CompositionLocalProvider(LocalImageViewerHandler provides imageViewer) {
            when {
                isVeryWide || layoutMode.showLandscapeUI -> EpisodeSceneTabletVeryWide(vm, Modifier.fillMaxSize())
                else -> EpisodeSceneContentPhone(vm, Modifier.fillMaxSize())
            }
        }
        ImageViewer(imageViewer) { imageViewer.clear() }
    }

    vm.videoSourceResolver.ComposeContent()
}

@Composable
private fun EpisodeSceneTabletVeryWide(
    vm: EpisodeViewModel,
    modifier: Modifier = Modifier,
) {
    BoxWithConstraints {
        val maxWidth = maxWidth
        Row(
            modifier
                .then(
                    if (vm.isFullscreen) Modifier.fillMaxSize()
                    else Modifier.navigationBarsPadding(),
                ),
        ) {
            EpisodeVideo(
                vm,
                expanded = true,
                maintainAspectRatio = false,
                initialControllerVisible = true,
                modifier = Modifier.weight(1f).fillMaxHeight(),
            )

            if (vm.isFullscreen) {
                return@Row
            }

            val pagerState = rememberPagerState(initialPage = 0) { 2 }
            val scope = rememberCoroutineScope()

            Column(Modifier.width(width = (maxWidth * 0.25f).coerceIn(340.dp, 460.dp))) {
                TabRow(pagerState, scope, { vm.episodeCommentState.count }, Modifier.fillMaxWidth())
                HorizontalDivider(color = MaterialTheme.colorScheme.outlineVariant.weaken())

                HorizontalPager(state = pagerState, Modifier.fillMaxSize()) { index ->
                    when (index) {
                        0 -> Box(Modifier.fillMaxSize().verticalScroll(rememberScrollState())) {
                            EpisodeDetails(
                                vm.episodeDetailsState,
                                vm.episodeCarouselState,
                                vm.editableRatingState,
                                vm.editableSubjectCollectionTypeState,
                                vm.danmakuStatistics,
                                vm.videoStatistics,
                                vm.mediaSelectorPresentation,
                                vm.mediaSourceResultsPresentation,
                                vm.authState,
                            )
                        }

<<<<<<< HEAD
                EpisodeCommentColumn(
                    vm.episodeCommentState,
                    Modifier.fillMaxSize(),
                    onClickReply = { },
                    onClickUrl = { },
                )
=======
                        1 -> EpisodeCommentColumn(vm.episodeCommentState, Modifier.fillMaxSize())
                    }
                }
>>>>>>> 7a1e3b1f
            }
        }
    }
}

@Composable
private fun TabRow(
    pagerState: PagerState,
    scope: CoroutineScope,
    commentCount: () -> Int?,
    modifier: Modifier = Modifier,
) {
    SecondaryScrollableTabRow(
        selectedTabIndex = pagerState.currentPage,
        modifier,
        indicator = @Composable { tabPositions ->
            TabRowDefaults.PrimaryIndicator(
                Modifier.pagerTabIndicatorOffset(pagerState, tabPositions),
            )
        },
        containerColor = MaterialTheme.colorScheme.background,
        edgePadding = 0.dp,
        divider = {},
    ) {
        Tab(
            selected = pagerState.currentPage == 0,
            onClick = { scope.launch { pagerState.animateScrollToPage(0) } },
            text = { Text("详情", softWrap = false) },
            selectedContentColor = MaterialTheme.colorScheme.primary,
            unselectedContentColor = MaterialTheme.colorScheme.onSurface,
        )
        Tab(
            selected = pagerState.currentPage == 1,
            onClick = { scope.launch { pagerState.animateScrollToPage(1) } },
            text = {
                val text by remember(commentCount) {
                    derivedStateOf {
                        val count = commentCount()
                        if (count == null) "评论" else "评论 $count"
                    }
                }
                Text(text, softWrap = false)
            },
            selectedContentColor = MaterialTheme.colorScheme.primary,
            unselectedContentColor = MaterialTheme.colorScheme.onSurface,
        )
    }
}

@Composable
private fun EpisodeSceneContentPhone(
    vm: EpisodeViewModel,
    modifier: Modifier = Modifier,
) {
    var showDanmakuEditor by rememberSaveable { mutableStateOf(false) }
    var didSetPaused by rememberSaveable { mutableStateOf(false) }
<<<<<<< HEAD
    var showEditCommentSheet by rememberSaveable { mutableStateOf(false) }
    
=======

>>>>>>> 7a1e3b1f
    LaunchedEffect(true) {
        vm.episodeCommentState.reload()
    }

    EpisodeSceneContentPhoneScaffold(
        videoOnly = vm.isFullscreen,
        commentCount = { vm.episodeCommentState.count },
        video = {
            EpisodeVideo(vm, vm.isFullscreen, Modifier)
        },
        episodeDetails = {
            EpisodeDetails(
                vm.episodeDetailsState,
                vm.episodeCarouselState,
                vm.editableRatingState,
                vm.editableSubjectCollectionTypeState,
                vm.danmakuStatistics,
                vm.videoStatistics,
                vm.mediaSelectorPresentation,
                vm.mediaSourceResultsPresentation,
                vm.authState,
                Modifier.fillMaxSize(),
            )
        },
        commentColumn = {
            EpisodeCommentColumn(
                state = vm.episodeCommentState,
                modifier = Modifier.fillMaxSize(),
                onClickReply = {
                    showEditCommentSheet = true
                    if (vm.videoScaffoldConfig.pauseVideoOnEditDanmaku && vm.playerState.state.value.isPlaying) {
                        didSetPaused = true
                        vm.playerState.pause()
                    } else {
                        didSetPaused = false
                    }
                },
                onClickUrl = { },
            )
        },
        modifier.then(if (vm.isFullscreen) Modifier.fillMaxSize() else Modifier.navigationBarsPadding()),
        tabRowContent = {
            DummyDanmakuEditor(
                onClick = {
                    showDanmakuEditor = true
                    if (vm.videoScaffoldConfig.pauseVideoOnEditDanmaku && vm.playerState.state.value.isPlaying) {
                        didSetPaused = true
                        vm.playerState.pause()
                    } else {
                        didSetPaused = false
                    }
                },
            )
        },
    )

    if (showDanmakuEditor) {
        val focusRequester = remember { FocusRequester() }
        val dismiss = {
            showDanmakuEditor = false
            if (didSetPaused) {
                didSetPaused = false
                vm.playerState.resume()
            }
        }
        ModalBottomSheet(
            onDismissRequest = dismiss,
        ) {
            DetachedDanmakuEditorLayout(
                vm.danmaku,
                onSend = { text ->
                    vm.danmaku.danmakuEditorText = ""
                    vm.danmaku.sendAsync(
                        DanmakuInfo(
                            vm.playerState.getExactCurrentPositionMillis(),
                            text = text,
                            color = Color.White.toArgb(),
                            location = DanmakuLocation.NORMAL,
                        ),
                    ) {
                        dismiss()
                    }
                },
                focusRequester,
                Modifier.imePadding(),
            )
        }
        LaunchedEffect(true) {
            focusRequester.requestFocus()
        }
    }

    EpisodeEditCommentSheet(
        vm,
        showEditCommentSheet,
        onDismiss = {
            showEditCommentSheet = false
            if (didSetPaused) {
                didSetPaused = false
                vm.playerState.resume()
            }
        },
    )
}

@Composable
private fun DetachedDanmakuEditorLayout(
    videoDanmakuState: VideoDanmakuState,
    onSend: (text: String) -> Unit,
    focusRequester: FocusRequester,
    modifier: Modifier = Modifier,
) {
    Column(modifier.padding(all = 16.dp), verticalArrangement = Arrangement.spacedBy(16.dp)) {
        Text("发送弹幕", style = MaterialTheme.typography.titleMedium)
        DanmakuEditor(
            text = videoDanmakuState.danmakuEditorText,
            onTextChange = { videoDanmakuState.danmakuEditorText = it },
            isSending = videoDanmakuState.isSending,
            placeholderText = remember { randomDanmakuPlaceholder() },
            onSend = onSend,
            Modifier.fillMaxWidth().focusRequester(focusRequester),
            colors = OutlinedTextFieldDefaults.colors(),
        )
    }
}

@Composable
fun EpisodeSceneContentPhoneScaffold(
    videoOnly: Boolean,
    commentCount: () -> Int?,
    video: @Composable () -> Unit,
    episodeDetails: @Composable () -> Unit,
    commentColumn: @Composable () -> Unit,
    modifier: Modifier = Modifier,
    tabRowContent: @Composable () -> Unit = {},
) {
    Column(modifier) {
        video()

        if (videoOnly) {
            return@Column
        }

        val pagerState = rememberPagerState(initialPage = 0) { 2 }
        val scope = rememberCoroutineScope()

        Column(Modifier.fillMaxSize()) {
            Row {
                TabRow(pagerState, scope, commentCount, Modifier.fillMaxWidth())
                Box(
                    modifier = Modifier.weight(0.618f) // width
                        .height(48.dp)
                        .padding(vertical = 4.dp, horizontal = 16.dp),
                ) {
                    Row(Modifier.align(Alignment.CenterEnd)) {
                        tabRowContent()
                    }
                }
            }
            HorizontalDivider(color = MaterialTheme.colorScheme.outlineVariant.weaken())

            HorizontalPager(state = pagerState, Modifier.fillMaxSize()) { index ->
                when (index) {
                    0 -> Box(Modifier.fillMaxSize().verticalScroll(rememberScrollState())) {
                        episodeDetails()
                    }

                    1 -> Box(Modifier.fillMaxSize()) {
                        commentColumn()
                    }
                }
            }
        }
    }
}

@Composable
private fun EpisodeVideo(
    vm: EpisodeViewModel,
    expanded: Boolean,
    modifier: Modifier = Modifier,
    maintainAspectRatio: Boolean = !expanded,
    initialControllerVisible: Boolean = false,
) {
    val context by rememberUpdatedState(LocalContext.current)

    // Don't rememberSavable. 刻意让每次切换都是隐藏的
    val videoControllerState = remember { VideoControllerState(initialControllerVisible) }
    val videoDanmakuState = vm.danmaku
    var isMediaSelectorVisible by remember { mutableStateOf(false) }
    var isEpisodeSelectorVisible by remember { mutableStateOf(false) }


    // Refresh every time on configuration change (i.e. switching theme, entering fullscreen)
    val danmakuTextPlaceholder = remember { randomDanmakuPlaceholder() }


    EpisodeVideoImpl(
        vm.playerState,
        expanded = expanded,
        hasNextEpisode = vm.episodeSelectorState.hasNextEpisode,
        onClickNextEpisode = { vm.episodeSelectorState.selectNext() },
        videoControllerState = videoControllerState,
        title = {
            val episode = vm.episodePresentation
            val subject = vm.subjectPresentation
            EpisodePlayerTitle(
                episode.ep,
                episode.title,
                subject.title,
                Modifier.placeholder(episode.isPlaceholder || subject.isPlaceholder),
            )
        },
        danmakuHostState = videoDanmakuState.danmakuHostState,
        videoLoadingState = { vm.videoStatistics.videoLoadingState },
        danmakuConfig = { videoDanmakuState.config },
        onClickFullScreen = {
            if (vm.isFullscreen) {
                context.setRequestFullScreen(false)
                vm.isFullscreen = false
            } else {
                vm.isFullscreen = true
                context.setRequestFullScreen(true)
            }
        },
        onExitFullscreen = {
            context.setRequestFullScreen(false)
            vm.isFullscreen = false
        },
        danmakuEditor = {
            val danmakuEditorRequester = remember { Any() }

            /**
             * 是否设置了暂停
             */
            var didSetPaused by rememberSaveable { mutableStateOf(false) }

            DanmakuEditor(
                text = videoDanmakuState.danmakuEditorText,
                onTextChange = { videoDanmakuState.danmakuEditorText = it },
                isSending = videoDanmakuState.isSending,
                placeholderText = danmakuTextPlaceholder,
                onSend = { text ->
                    videoDanmakuState.danmakuEditorText = ""
                    videoDanmakuState.sendAsync(
                        DanmakuInfo(
                            vm.playerState.getExactCurrentPositionMillis(),
                            text = text,
                            color = Color.White.toArgb(),
                            location = DanmakuLocation.NORMAL,
                        ),
                    )
                },
                modifier = Modifier.onFocusChanged {
                    if (it.isFocused) {
                        if (vm.videoScaffoldConfig.pauseVideoOnEditDanmaku && vm.playerState.state.value.isPlaying) {
                            didSetPaused = true
                            vm.playerState.pause()
                        }
                        videoControllerState.setRequestAlwaysOn(danmakuEditorRequester, true)
                    } else {
                        if (didSetPaused) {
                            didSetPaused = false
                            vm.playerState.resume()
                        }
                        videoControllerState.setRequestAlwaysOn(danmakuEditorRequester, false)
                    }
                }.weight(1f),
            )
        },
        configProvider = remember(vm) { { vm.videoScaffoldConfig } },
        modifier = modifier.fillMaxWidth().background(Color.Black)
            .then(if (expanded) Modifier.fillMaxSize() else Modifier.statusBarsPadding()),
        maintainAspectRatio = maintainAspectRatio,
        sideSheets = {
            if (isMediaSelectorVisible) {
                EpisodeVideoMediaSelectorSideSheet(
                    vm.mediaSelectorPresentation,
                    vm.mediaSourceResultsPresentation,
                    onDismissRequest = { isMediaSelectorVisible = false },
                )
            }
            if (isEpisodeSelectorVisible) {
                EpisodeSelectorSideSheet(
                    vm.episodeSelectorState,
                    onDismissRequest = { isEpisodeSelectorVisible = false },
                )
            }
        },
        onShowMediaSelector = { isMediaSelectorVisible = true },
        onShowSelectEpisode = { isEpisodeSelectorVisible = true },
    )
}


/**
 * 切后台自动暂停
 */
@Composable
private fun AutoPauseEffect(viewModel: EpisodeViewModel) {
    var pausedVideo by rememberSaveable { mutableStateOf(true) } // live after configuration change
    val isPreviewing by rememberUpdatedState(LocalIsPreviewing.current)

    val autoPauseTasker = rememberUiMonoTasker()
    OnLifecycleEvent {
        if (isPreviewing) return@OnLifecycleEvent
        if (it == Lifecycle.State.InActive || it == Lifecycle.State.Destroyed) {
            if (viewModel.playerState.state.value.isPlaying) {
                pausedVideo = true
                autoPauseTasker.launch {
                    // #160, 切换全屏时视频会暂停半秒
                    // > 这其实是之前写切后台自动暂停导致的，检测了 lifecycle 事件，切全屏和切后台是一样的事件。延迟一下就可以了
                    viewModel.playerState.pause() // 正在播放时, 切到后台自动暂停
                }
            } else {
                // 如果不是正在播放, 则不操作暂停, 当下次切回前台时, 也不要恢复播放
                pausedVideo = false
            }
        } else if (it == Lifecycle.State.Active && pausedVideo) {
            autoPauseTasker.launch {
                viewModel.playerState.resume() // 切回前台自动恢复, 当且仅当之前是自动暂停的
            }
            pausedVideo = false
        } else {
            pausedVideo = false
        }
    }
}

@Preview
@Composable
private fun PreviewEpisodePageDesktop() {
    ProvideCompositionLocalsForPreview {
        val context = LocalContext.current
        val vm = rememberViewModel<EpisodeViewModel> {
            EpisodeViewModel(
                initialSubjectId = 0,
                initialEpisodeId = 0,
                initialIsFullscreen = false,
                context,
            )
        }
        EpisodeScene(vm)
    }
}<|MERGE_RESOLUTION|>--- conflicted
+++ resolved
@@ -215,18 +215,14 @@
                             )
                         }
 
-<<<<<<< HEAD
-                EpisodeCommentColumn(
-                    vm.episodeCommentState,
-                    Modifier.fillMaxSize(),
-                    onClickReply = { },
-                    onClickUrl = { },
-                )
-=======
-                        1 -> EpisodeCommentColumn(vm.episodeCommentState, Modifier.fillMaxSize())
+                        1 -> EpisodeCommentColumn(
+                            vm.episodeCommentState,
+                            Modifier.fillMaxSize(),
+                            onClickReply = { },
+                            onClickUrl = { },
+                        )
                     }
                 }
->>>>>>> 7a1e3b1f
             }
         }
     }
@@ -283,12 +279,8 @@
 ) {
     var showDanmakuEditor by rememberSaveable { mutableStateOf(false) }
     var didSetPaused by rememberSaveable { mutableStateOf(false) }
-<<<<<<< HEAD
     var showEditCommentSheet by rememberSaveable { mutableStateOf(false) }
     
-=======
-
->>>>>>> 7a1e3b1f
     LaunchedEffect(true) {
         vm.episodeCommentState.reload()
     }
