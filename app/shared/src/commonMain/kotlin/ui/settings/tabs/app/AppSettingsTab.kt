--- conflicted
+++ resolved
@@ -21,22 +21,16 @@
 import androidx.compose.runtime.rememberUpdatedState
 import androidx.compose.runtime.setValue
 import androidx.compose.ui.Modifier
-<<<<<<< HEAD
 import me.him188.ani.app.data.models.danmaku.DanmakuFilterConfig
-=======
 import androidx.lifecycle.viewmodel.compose.viewModel
 import kotlinx.coroutines.CoroutineScope
->>>>>>> 69b3d5ca
 import me.him188.ani.app.data.models.preference.FullscreenSwitchMode
 import me.him188.ani.app.data.models.preference.ThemeKind
 import me.him188.ani.app.data.models.preference.UISettings
 import me.him188.ani.app.data.models.preference.UpdateSettings
 import me.him188.ani.app.data.models.preference.VideoScaffoldConfig
-<<<<<<< HEAD
 import me.him188.ani.app.data.repository.DanmakuRegexFilterRepository
 import me.him188.ani.app.data.repository.SettingsRepository
-=======
->>>>>>> 69b3d5ca
 import me.him188.ani.app.data.source.danmaku.protocol.ReleaseClass
 import me.him188.ani.app.navigation.BrowserNavigator
 import me.him188.ani.app.platform.LocalContext
@@ -47,11 +41,8 @@
 import me.him188.ani.app.platform.isMobile
 import me.him188.ani.app.tools.update.supportsInAppUpdate
 import me.him188.ani.app.ui.foundation.isInDebugMode
-<<<<<<< HEAD
 import me.him188.ani.app.ui.foundation.launchInBackground
 import me.him188.ani.app.ui.foundation.rememberViewModel
-=======
->>>>>>> 69b3d5ca
 import me.him188.ani.app.ui.settings.SettingsTab
 import me.him188.ani.app.ui.settings.framework.SettingsState
 import me.him188.ani.app.ui.settings.framework.SingleTester
@@ -84,87 +75,6 @@
     ) : CheckVersionResult()
 }
 
-<<<<<<< HEAD
-@Stable
-class AppSettingsViewModel : AbstractSettingsViewModel() {
-    private val settingsRepository: SettingsRepository by inject()
-    private val danmakuRegexFilterRepository: DanmakuRegexFilterRepository by inject()
-
-    val uiSettings by settings(
-        settingsRepository.uiSettings,
-        UISettings(_placeholder = -1),
-    )
-    val updateSettings by settings(
-        settingsRepository.updateSettings,
-        UpdateSettings(_placeholder = -1),
-    )
-    val videoScaffoldConfig by settings(
-        settingsRepository.videoScaffoldConfig,
-        VideoScaffoldConfig(_placeholder = -1),
-    )
-
-    val danmakuRegexFilter: State<DanmakuFilterConfig> = settingsRepository.danmakuFilterConfig.flow.produceState(
-        DanmakuFilterConfig.Default,
-    )
-
-    val danmakuRegexEnabled: Boolean
-        get() = danmakuRegexFilter.value.enableRegexFilter
-
-    fun switchAllDanmakuRegexFilter() {
-        launchInBackground {
-            settingsRepository.danmakuFilterConfig.update {
-                copy(enableRegexFilter = !enableRegexFilter)
-            }
-        }
-    }
-
-    val danmakuRegexFilterState = DanmakuRegexFilterState(
-        list = danmakuRegexFilterRepository.flow.produceState(emptyList()),
-        add = {
-            launchInBackground { danmakuRegexFilterRepository.add(it) }
-        },
-        edit = { regex, filter ->
-            launchInBackground {
-                danmakuRegexFilterRepository.update(filter.id, filter.copy(regex = regex))
-            }
-        },
-        remove = {
-            launchInBackground { danmakuRegexFilterRepository.remove(it) }
-        },
-        switch = {
-            launchInBackground {
-                danmakuRegexFilterRepository.update(it.id, it.copy(enabled = !it.enabled))
-            }
-        },
-    )
-
-    /**
-     * 检查更新, 与 [AutoUpdateViewModel] 不同的是可以更好地在设置中展示状态
-     */
-    val updateCheckerTester = SingleTester(
-        Tester(
-            "new",
-            onTest = {
-                UpdateChecker().let { checker ->
-                    val v = checker.checkLatestVersion(
-                        updateSettings.value.releaseClass,
-                        currentAniBuildConfig.versionName,
-                    )
-                    if (v == null) {
-                        CheckVersionResult.UpToDate
-                    } else {
-                        CheckVersionResult.HasNewVersion(v)
-                    }
-                }
-            },
-            onError = { CheckVersionResult.Failed(it) },
-        ),
-        backgroundScope,
-    )
-}
-
-=======
->>>>>>> 69b3d5ca
 @Composable
 fun AppSettingsTab(
     softwareUpdateGroupState: SoftwareUpdateGroupState,
