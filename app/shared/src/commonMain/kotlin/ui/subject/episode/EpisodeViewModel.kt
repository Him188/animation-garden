package me.him188.ani.app.ui.subject.episode

import androidx.annotation.UiThread
import androidx.compose.material3.SnackbarHostState
import androidx.compose.runtime.Immutable
import androidx.compose.runtime.Stable
import androidx.compose.runtime.getValue
import androidx.compose.runtime.mutableStateOf
import androidx.compose.runtime.setValue
import androidx.compose.runtime.snapshotFlow
import androidx.compose.ui.platform.ClipboardManager
import androidx.compose.ui.text.AnnotatedString
import kotlinx.coroutines.CancellationException
import kotlinx.coroutines.Dispatchers
import kotlinx.coroutines.flow.Flow
import kotlinx.coroutines.flow.SharedFlow
import kotlinx.coroutines.flow.SharingStarted
import kotlinx.coroutines.flow.StateFlow
import kotlinx.coroutines.flow.collect
import kotlinx.coroutines.flow.collectLatest
import kotlinx.coroutines.flow.combine
import kotlinx.coroutines.flow.debounce
import kotlinx.coroutines.flow.distinctUntilChanged
import kotlinx.coroutines.flow.drop
import kotlinx.coroutines.flow.filterNotNull
import kotlinx.coroutines.flow.first
import kotlinx.coroutines.flow.flatMapLatest
import kotlinx.coroutines.flow.flowOn
import kotlinx.coroutines.flow.map
import kotlinx.coroutines.flow.mapLatest
import kotlinx.coroutines.flow.onEach
import kotlinx.coroutines.flow.stateIn
import kotlinx.coroutines.flow.transformLatest
import kotlinx.coroutines.withContext
import me.him188.ani.app.data.danmaku.DanmakuManager
import me.him188.ani.app.data.media.MediaSourceManager
import me.him188.ani.app.data.media.createFetchFetchSessionFlow
import me.him188.ani.app.data.media.fetch.FilteredMediaSourceResults
import me.him188.ani.app.data.media.fetch.create
import me.him188.ani.app.data.media.resolver.EpisodeMetadata
import me.him188.ani.app.data.media.resolver.ResolutionFailures
import me.him188.ani.app.data.media.resolver.UnsupportedMediaException
import me.him188.ani.app.data.media.resolver.VideoSourceResolutionException
import me.him188.ani.app.data.media.resolver.VideoSourceResolver
import me.him188.ani.app.data.media.selector.MediaSelectorFactory
import me.him188.ani.app.data.media.selector.autoSelect
import me.him188.ani.app.data.media.selector.eventHandling
import me.him188.ani.app.data.models.VideoScaffoldConfig
import me.him188.ani.app.data.repositories.EpisodePreferencesRepository
import me.him188.ani.app.data.repositories.SettingsRepository
import me.him188.ani.app.data.subject.SubjectInfo
import me.him188.ani.app.data.subject.SubjectManager
import me.him188.ani.app.data.subject.episode
import me.him188.ani.app.data.subject.episodeInfoFlow
import me.him188.ani.app.data.subject.nameCnOrName
import me.him188.ani.app.data.subject.renderEpisodeEp
import me.him188.ani.app.data.subject.subjectInfoFlow
import me.him188.ani.app.navigation.BrowserNavigator
import me.him188.ani.app.platform.Context
import me.him188.ani.app.tools.caching.ContentPolicy
import me.him188.ani.app.ui.foundation.AbstractViewModel
import me.him188.ani.app.ui.foundation.HasBackgroundScope
import me.him188.ani.app.ui.foundation.launchInBackground
import me.him188.ani.app.ui.foundation.launchInMain
import me.him188.ani.app.ui.subject.episode.danmaku.PlayerDanmakuViewModel
import me.him188.ani.app.ui.subject.episode.mediaFetch.MediaSelectorPresentation
import me.him188.ani.app.ui.subject.episode.mediaFetch.MediaSourceResultsPresentation
import me.him188.ani.app.ui.subject.episode.statistics.DanmakuLoadingState
import me.him188.ani.app.ui.subject.episode.statistics.PlayerStatisticsState
import me.him188.ani.app.videoplayer.data.OpenFailures
import me.him188.ani.app.videoplayer.data.VideoSource
import me.him188.ani.app.videoplayer.data.VideoSourceOpenException
import me.him188.ani.app.videoplayer.ui.state.PlayerState
import me.him188.ani.app.videoplayer.ui.state.PlayerStateFactory
import me.him188.ani.danmaku.api.Danmaku
import me.him188.ani.danmaku.api.DanmakuCollection
import me.him188.ani.danmaku.api.DanmakuEvent
import me.him188.ani.danmaku.api.DanmakuPresentation
import me.him188.ani.danmaku.api.DanmakuSearchRequest
import me.him188.ani.danmaku.api.DanmakuSession
import me.him188.ani.danmaku.ui.DanmakuRegexFilterConfig
import me.him188.ani.datasources.api.EpisodeSort
import me.him188.ani.datasources.api.Media
import me.him188.ani.datasources.api.source.MediaFetchRequest
import me.him188.ani.datasources.api.topic.UnifiedCollectionType
import me.him188.ani.datasources.bangumi.processing.nameCNOrName
import me.him188.ani.utils.coroutines.cancellableCoroutineScope
import me.him188.ani.utils.coroutines.runUntilSuccess
import me.him188.ani.utils.coroutines.sampleWithInitial
import me.him188.ani.utils.logging.error
import me.him188.ani.utils.logging.info
import org.koin.core.component.KoinComponent
import org.koin.core.component.inject
import org.openapitools.client.models.Episode
import kotlin.time.Duration.Companion.milliseconds

@Immutable
class SubjectPresentation(
    val title: String,
    val isPlaceholder: Boolean = false,
    val info: SubjectInfo,
) {
    companion object {
        @Stable
        val Placeholder = SubjectPresentation(
            title = "placeholder",
            isPlaceholder = true,
            info = SubjectInfo.Empty,
        )
    }
}

/**
 * 展示在 UI 的状态
 */
@Immutable
class EpisodePresentation(
    /**
     * 剧集标题
     * @see Episode.nameCNOrName
     */
    val title: String,
    /**
     * 在当前季度中的集数, 例如第二季的第一集为 01
     *
     * @see renderEpisodeEp
     */
    val ep: String,
    /**
     * 在系列中的集数, 例如第二季的第一集为 26
     *
     * @see renderEpisodeEp
     */
    val sort: String,
    val collectionType: UnifiedCollectionType,
    val isPlaceholder: Boolean = false,
) {
    companion object {
        @Stable
        val Placeholder = EpisodePresentation(
            title = "placeholder",
            ep = "placeholder",
            sort = "placeholder",
            collectionType = UnifiedCollectionType.WISH,
            isPlaceholder = true,
        )
    }
}

@Stable
interface EpisodeViewModel : HasBackgroundScope {
    val videoSourceResolver: VideoSourceResolver

    val subjectId: Int
    val episodeId: Int

    val subjectPresentation: SubjectPresentation // by state
    val episodePresentation: EpisodePresentation // by state

    var isFullscreen: Boolean

    suspend fun setEpisodeCollectionType(type: UnifiedCollectionType)

    // Media Fetching

    val mediaSelectorPresentation: MediaSelectorPresentation
<<<<<<< HEAD
    val danmakuRegexFilterConfig: Flow<DanmakuRegexFilterConfig>
=======
    val mediaSourceResultsPresentation: MediaSourceResultsPresentation
>>>>>>> 022c9d91

    val playerStatistics: PlayerStatisticsState

    // Media Selection

    /**
     * 是否显示数据源选择器
     */
    var mediaSelectorVisible: Boolean


    // Video
    val videoScaffoldConfig: VideoScaffoldConfig

    val videoLoadingState: StateFlow<VideoLoadingState> get() = playerStatistics.videoLoadingState

    /**
     * Play controller for video view. This can be saved even when window configuration changes (i.e. everything recomposes).
     */
    val playerState: PlayerState

    @UiThread
    suspend fun copyDownloadLink(clipboardManager: ClipboardManager, snackbar: SnackbarHostState)

    @UiThread
    suspend fun browseMedia(context: Context, snackbar: SnackbarHostState)

    @UiThread
    suspend fun browseDownload(context: Context, snackbar: SnackbarHostState)

    // Danmaku

    val danmaku: PlayerDanmakuViewModel
}

fun EpisodeViewModel(
    initialSubjectId: Int,
    initialEpisodeId: Int,
    initialIsFullscreen: Boolean = false,
    context: Context,
): EpisodeViewModel = EpisodeViewModelImpl(initialSubjectId, initialEpisodeId, initialIsFullscreen, context)


@Stable
private class EpisodeViewModelImpl(
    override val subjectId: Int,
    override val episodeId: Int,
    initialIsFullscreen: Boolean = false,
    context: Context,
) : AbstractViewModel(), KoinComponent, EpisodeViewModel {
    private val browserNavigator: BrowserNavigator by inject()
    private val playerStateFactory: PlayerStateFactory by inject()
    private val subjectManager: SubjectManager by inject()
    private val danmakuManager: DanmakuManager by inject()
    override val videoSourceResolver: VideoSourceResolver by inject()
    private val settingsRepository: SettingsRepository by inject()
    private val mediaSourceManager: MediaSourceManager by inject()
    private val episodePreferencesRepository: EpisodePreferencesRepository by inject()

    private val subjectInfo = subjectManager.subjectInfoFlow(subjectId).shareInBackground()
    private val episodeInfo = subjectManager.episodeInfoFlow(episodeId).shareInBackground()

    // Media Selection

    private val mediaFetchSession = mediaSourceManager.createFetchFetchSessionFlow(
        combine(subjectInfo, episodeInfo) { subjectInfo, episodeInfo ->
            // note: subjectInfo 和 episodeInfo 必须是只 emit 一个元素的
            MediaFetchRequest.create(subjectInfo, episodeInfo)
        },
    ).shareInBackground(started = SharingStarted.Lazily)

    private val mediaSelector = MediaSelectorFactory.withKoin(getKoin())
        .create(
            subjectId,
            mediaFetchSession.flatMapLatest { it.cumulativeResults },
        )
        .apply {
            autoSelect.run {
                launchInBackground { mediaFetchSession.collectLatest { awaitCompletedAndSelectDefault(it) } }
                launchInBackground { mediaFetchSession.collectLatest { selectCached(it) } }

                launchInBackground {
                    if (settingsRepository.mediaSelectorSettings.flow.first().autoEnableLastSelected) {
                        mediaFetchSession.collectLatest { autoEnableLastSelected(it) }
                    }
                }
            }
            eventHandling.run {
                launchInBackground {
                    savePreferenceOnSelect {
                        episodePreferencesRepository.setMediaPreference(subjectId, it)
                    }
                }
            }
        }

    override val mediaSelectorPresentation: MediaSelectorPresentation =
        MediaSelectorPresentation(mediaSelector, backgroundScope.coroutineContext)

    override val mediaSourceResultsPresentation: MediaSourceResultsPresentation =
        MediaSourceResultsPresentation(
            FilteredMediaSourceResults(
                results = mediaFetchSession.mapLatest { it.mediaSourceResults },
                settings = settingsRepository.mediaSelectorSettings.flow,
            ),
            backgroundScope.coroutineContext,
        )
<<<<<<< HEAD
    }
    override val danmakuRegexFilterConfig: Flow<DanmakuRegexFilterConfig> = settingsRepository.danmakuRegexFilterConfig.flow
=======
>>>>>>> 022c9d91
    override val playerStatistics: PlayerStatisticsState = PlayerStatisticsState()

    override var mediaSelectorVisible: Boolean by mutableStateOf(false)
    override val videoScaffoldConfig: VideoScaffoldConfig by settingsRepository.videoScaffoldConfig
        .flow.produceState(VideoScaffoldConfig.Default)

    override val videoLoadingState get() = playerStatistics.videoLoadingState

    /**
     * The [VideoSource] selected to play.
     *
     * `null` has two possible meanings:
     * - List of video sources are still downloading so user has nothing to select.
     * - The sources are available but user has not yet selected one.
     */
    private val videoSource: SharedFlow<VideoSource<*>?> = mediaSelector.selected
        .filterNotNull()
        .distinctUntilChanged()
        .transformLatest { playSource ->
            emit(null)
            playSource.let { media ->
                try {
                    val presentation = withContext(Dispatchers.Main) {
                        episodePresentation
                    }
                    videoLoadingState.value = VideoLoadingState.ResolvingSource
                    emit(
                        videoSourceResolver.resolve(
                            media,
                            EpisodeMetadata(
                                title = presentation.title,
                                ep = EpisodeSort(presentation.ep),
                                sort = EpisodeSort(presentation.sort),
                            ),
                        ),
                    )
                    videoLoadingState.compareAndSet(VideoLoadingState.ResolvingSource, VideoLoadingState.DecodingData)
                } catch (e: UnsupportedMediaException) {
                    logger.error { IllegalStateException("Failed to resolve video source, unsupported media", e) }
                    videoLoadingState.value = VideoLoadingState.UnsupportedMedia
                    emit(null)
                } catch (e: VideoSourceResolutionException) {
                    logger.error { IllegalStateException("Failed to resolve video source with known error", e) }
                    videoLoadingState.value = when (e.reason) {
                        ResolutionFailures.FETCH_TIMEOUT -> VideoLoadingState.ResolutionTimedOut
                        ResolutionFailures.ENGINE_ERROR -> VideoLoadingState.UnknownError(e)
                    }
                    emit(null)
                } catch (e: CancellationException) {
                    throw e
                } catch (e: Throwable) {
                    logger.error { IllegalStateException("Failed to resolve video source with unknown error", e) }
                    videoLoadingState.value = VideoLoadingState.UnknownError(e)
                    emit(null)
                }
            }
        }.shareInBackground(SharingStarted.Lazily)


    override val playerState: PlayerState =
        playerStateFactory.create(context, backgroundScope.coroutineContext)

    override val subjectPresentation: SubjectPresentation by subjectInfo
        .map {
            SubjectPresentation(title = it.displayName, info = it)
        }
        .produceState(SubjectPresentation.Placeholder)

    override var episodePresentation: EpisodePresentation by mutableStateOf(EpisodePresentation.Placeholder)
        private set

    private val episodePresentationFlow =
        subjectManager.episodeCollectionFlow(subjectId, episodeId, ContentPolicy.CACHE_ONLY)
            .map {
                EpisodePresentation(
                    title = it.episode.nameCnOrName,
                    ep = it.episode.renderEpisodeEp(),
                    sort = it.episode.sort.toString(),
                    collectionType = it.collectionType,
                )
            }
            .onEach { withContext(Dispatchers.Main) { episodePresentation = it } }
            .flowOn(Dispatchers.Default)
            .stateInBackground(SharingStarted.Eagerly)

    override var isFullscreen: Boolean by mutableStateOf(initialIsFullscreen)

    override suspend fun setEpisodeCollectionType(type: UnifiedCollectionType) {
        subjectManager.setEpisodeCollectionType(subjectId, episodeId, type)
    }

    override suspend fun copyDownloadLink(clipboardManager: ClipboardManager, snackbar: SnackbarHostState) {
        requestMediaOrNull()?.let {
            clipboardManager.setText(AnnotatedString(it.download.uri))
            snackbar.showSnackbar("已复制下载链接")
        }
    }

    override suspend fun browseMedia(context: Context, snackbar: SnackbarHostState) {
        requestMediaOrNull()?.let {
            browserNavigator.openBrowser(context, it.originalUrl)
        }
    }

    override suspend fun browseDownload(context: Context, snackbar: SnackbarHostState) {
        requestMediaOrNull()?.let {
            browserNavigator.openMagnetLink(context, it.download.uri)
        }
    }

    override val danmaku: PlayerDanmakuViewModel = PlayerDanmakuViewModel().also {
        addCloseable(it)
    }

    private val danmakuCollectionFlow: Flow<DanmakuCollection> =
        playerState.videoData.filterNotNull().mapLatest { data ->
            playerStatistics.danmakuLoadingState.value = DanmakuLoadingState.Loading
            val filename = data.filename
//            ?: selectedMedia.first().originalTitle
            try {

                val subject: SubjectPresentation
                val episode: EpisodePresentation
                withContext(Dispatchers.Main.immediate) {
                    subject = subjectPresentation
                    episode = episodePresentation
                }
                val result = danmakuManager.fetch(
                    request = DanmakuSearchRequest(
                        subjectId = subjectId,
                        subjectPrimaryName = subject.info.displayName,
                        subjectNames = subject.info.allNames,
                        subjectPublishDate = subject.info.publishDate,
                        episodeId = episodeId,
                        episodeSort = EpisodeSort(episode.sort),
                        episodeEp = EpisodeSort(episode.ep),
                        episodeName = episode.title,
                        filename = filename,
                        fileHash = "aa".repeat(16),
                        fileSize = data.fileLength,
                        videoDuration = 0.milliseconds,
//                fileHash = video.fileHash ?: "aa".repeat(16),
//                fileSize = video.fileLengthBytes,
//                videoDuration = video.durationMillis.milliseconds,
                    ),
                )
                playerStatistics.danmakuLoadingState.value = DanmakuLoadingState.Success(result.matchInfos)
                result.danmakuCollection
            } catch (e: Throwable) {
                playerStatistics.danmakuLoadingState.value = DanmakuLoadingState.Failed(e)
                throw e
            }
        }.shareInBackground(started = SharingStarted.Lazily)

    private val danmakuSessionFlow: Flow<DanmakuSession> = danmakuCollectionFlow.mapLatest { session ->
        session.at(progress = playerState.currentPositionMillis.map { it.milliseconds }, danmakuRegexFilterConfig)
    }.shareInBackground(started = SharingStarted.Lazily)

    private val danmakuEventFlow: Flow<DanmakuEvent> = danmakuSessionFlow.flatMapLatest { it.events }

    private val selfUserId = danmakuManager.selfId

    init {
        launchInMain { // state changes must be in main thread
            playerState.state.collect {
                if (it.isPlaying) {
                    danmaku.danmakuHostState.resume()
                } else {
                    danmaku.danmakuHostState.pause()
                }
            }
        }
        launchInBackground {
            videoLoadingState.collect {
                playerStatistics.videoLoadingState.value = it
            }
        }
        launchInBackground {
            settingsRepository.danmakuConfig.flow.drop(1).collectLatest {
                logger.info { "Danmaku config changed, repopulating" }
                danmakuSessionFlow.first().requestRepopulate()
            }
        }

        launchInBackground {
            cancellableCoroutineScope {
                val selfId = selfUserId.stateIn(this)
                val danmakuConfig = settingsRepository.danmakuConfig.flow.stateIn(this)
                danmakuEventFlow.collect { event ->
                    when (event) {
                        is DanmakuEvent.Add -> {
                            val data = event.danmaku
                            danmaku.danmakuHostState.trySend(
                                createDanmakuPresentation(data, selfId.value),
                            )
                        }

                        is DanmakuEvent.Repopulate -> {
                            danmaku.danmakuHostState.repopulate(
                                event.list.map {
                                    createDanmakuPresentation(it, selfId.value)
                                },
                                danmakuConfig.value.style,
                            )

                        }
                    }
                }
                cancelScope()
            }
        }

        launchInBackground {
            videoSource.collect {
                logger.info { "EpisodeViewModel got new video source: $it, updating playerState" }
                try {
                    playerState.setVideoSource(it)
                    if (it != null) {
                        logger.info { "playerState.setVideoSource success" }
                        videoLoadingState.value = VideoLoadingState.Succeed
                    }
                } catch (e: VideoSourceOpenException) {
                    videoLoadingState.value = when (e.reason) {
                        OpenFailures.NO_MATCHING_FILE -> VideoLoadingState.NoMatchingFile
                        OpenFailures.UNSUPPORTED_VIDEO_SOURCE -> VideoLoadingState.UnsupportedMedia
                        OpenFailures.ENGINE_DISABLED -> VideoLoadingState.UnsupportedMedia
                    }
                } catch (_: CancellationException) {
                    // ignore
                    return@collect
                } catch (e: Throwable) {
                    logger.error(e) { "Failed to set video source" }
                    videoLoadingState.value = VideoLoadingState.UnknownError(e)
                }
            }
        }

        // 自动标记看完
        launchInBackground {
            settingsRepository.videoScaffoldConfig.flow
                .map { it.autoMarkDone }
                .distinctUntilChanged()
                .debounce(1000)
                .collectLatest { enabled ->
                    if (!enabled) return@collectLatest

                    // 设置启用

                    cancellableCoroutineScope {
                        combine(
                            playerState.currentPositionMillis.sampleWithInitial(5000),
                            playerState.videoProperties.map { it?.durationMillis }.debounce(5000),
                        ) { pos, max ->
                            if (max == null) return@combine
                            if (episodePresentationFlow.value?.collectionType == UnifiedCollectionType.DONE) {
                                cancelScope() // 已经看过了
                            }
                            if (pos > max.toFloat() * 0.9) {
                                logger.info { "观看到 90%, 标记看过" }
                                runUntilSuccess(maxAttempts = 5) {
                                    setEpisodeCollectionType(UnifiedCollectionType.DONE)
                                }
                                cancelScope() // 标记成功一次后就不要再检查了
                            }
                        }.collect()
                    }
                }
        }
    }

    private fun createDanmakuPresentation(
        data: Danmaku,
        selfId: String?,
    ) = DanmakuPresentation(
        data,
        isSelf = selfId == data.senderId,
    )

    /**
     * Requests the user to select a media if not already.
     * Returns null if the user cancels the selection.
     */
    @UiThread
    private suspend fun requestMediaOrNull(): Media? {
        mediaSelectorPresentation.selected?.let {
            return it // already selected
        }

        mediaSelectorVisible = true
        snapshotFlow { mediaSelectorVisible }.first { !it } // await closed
        return mediaSelectorPresentation.selected
    }
}

sealed interface VideoLoadingState {
    sealed interface Progressing : VideoLoadingState

    /**
     * 等待选择 [Media]
     */
    data object Initial : VideoLoadingState

    /**
     * 在解析磁力链/寻找文件
     */
    data object ResolvingSource : VideoLoadingState, Progressing

    /**
     * 在寻找种子资源中的正确的文件, 并打开文件
     */
    data object DecodingData : VideoLoadingState, Progressing

    /**
     * 文件成功找到
     */
    data object Succeed : VideoLoadingState, Progressing

    sealed class Failed : VideoLoadingState
    data object ResolutionTimedOut : Failed()

    /**
     * 不支持的媒体, 或者说是未启用支持该媒体的 [VideoSourceResolver]
     */
    data object UnsupportedMedia : Failed()
    data object NoMatchingFile : Failed()
    data class UnknownError(
        val cause: Throwable,
    ) : Failed()
}<|MERGE_RESOLUTION|>--- conflicted
+++ resolved
@@ -164,11 +164,8 @@
     // Media Fetching
 
     val mediaSelectorPresentation: MediaSelectorPresentation
-<<<<<<< HEAD
     val danmakuRegexFilterConfig: Flow<DanmakuRegexFilterConfig>
-=======
     val mediaSourceResultsPresentation: MediaSourceResultsPresentation
->>>>>>> 022c9d91
 
     val playerStatistics: PlayerStatisticsState
 
@@ -276,11 +273,8 @@
             ),
             backgroundScope.coroutineContext,
         )
-<<<<<<< HEAD
     }
     override val danmakuRegexFilterConfig: Flow<DanmakuRegexFilterConfig> = settingsRepository.danmakuRegexFilterConfig.flow
-=======
->>>>>>> 022c9d91
     override val playerStatistics: PlayerStatisticsState = PlayerStatisticsState()
 
     override var mediaSelectorVisible: Boolean by mutableStateOf(false)
