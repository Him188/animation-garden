--- conflicted
+++ resolved
@@ -218,22 +218,6 @@
     } else colorScheme
 }
 
-<<<<<<< HEAD
-/**
- * Transform system-bar visual effects.
- * Currently only takes effect on Android.
- *
- * @param isDark system theme, if `true`, system bar will be visually white.
- */
-@Composable
-expect fun SystemBarColorEffect(
-    isDark: Boolean = when (LocalThemeSettings.current.darkMode) {
-        DarkMode.LIGHT -> false
-        DarkMode.DARK -> true
-        DarkMode.AUTO -> isSystemInDarkTheme()
-    },
-)
-=======
 @Composable
 fun animateColorScheme(
     targetColorScheme: ColorScheme,
@@ -277,5 +261,4 @@
         outlineVariant = animateColorAsState(targetColorScheme.outlineVariant, animationSpec).value,
         scrim = animateColorAsState(targetColorScheme.scrim, animationSpec).value,
     )
-}
->>>>>>> 12560017
+}