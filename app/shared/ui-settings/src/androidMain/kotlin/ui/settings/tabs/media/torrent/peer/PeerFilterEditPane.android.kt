--- conflicted
+++ resolved
@@ -15,11 +15,7 @@
 import androidx.compose.ui.tooling.preview.Preview
 import kotlinx.coroutines.flow.MutableStateFlow
 import me.him188.ani.app.data.models.preference.TorrentPeerConfig
-<<<<<<< HEAD
 import me.him188.ani.app.ui.foundation.rememberBackgroundScope
-import me.him188.ani.app.ui.foundation.stateOf
-=======
->>>>>>> a92a1817
 import me.him188.ani.app.ui.settings.mediasource.rss.SaveableStorage
 
 @Preview
@@ -28,17 +24,13 @@
     val config = remember { mutableStateOf(TorrentPeerConfig.Default) }
     val scope = rememberBackgroundScope()
     val state = remember {
-<<<<<<< HEAD
         PeerFilterSettingsState(
             MutableStateFlow(emptyList()),
-            SaveableStorage(config, { config.value = it }, stateOf(false)),
+            SaveableStorage(config, { config.value = it }, MutableStateFlow(false)),
             scope.backgroundScope,
             { },
             { _, _ -> },
         )
-=======
-        PeerFilterSettingsState(SaveableStorage(config, { config.value = it }, MutableStateFlow(false)))
->>>>>>> a92a1817
     }
     PeerFilterEditPane(
         state = state,
